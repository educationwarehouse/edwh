# Changelog

<!--next-version-placeholder-->

<<<<<<< HEAD
## v0.56.8 (2025-03-17)

### Fix

* Improved `help` parsing (for custom flags) + try to load help from docstring if not explicitly available ([`94430b7`](https://github.com/educationwarehouse/edwh/commit/94430b7fac4e2dc79d65b72ea78c5e8cd876958b))
=======
## v0.56.8 (2025-03-14)

### Fix

* Bump ruff to 0.10 ([`d262f65`](https://github.com/educationwarehouse/edwh/commit/d262f65894a3a57139d3ddede3af5aa85c2300fa))
>>>>>>> f6559666

## v0.56.7 (2025-03-13)

### Fix

* If old-school task is used (instead of improved_task) - hookable does not exist. Conservatively set hookable to False in that case, preventing unexpected cascading ([`6ebd509`](https://github.com/educationwarehouse/edwh/commit/6ebd5096e9c14269b0f229f8492ce5dc0e5bf43a))

## v0.56.6 (2025-03-13)

### Fix

* Remove debug return in `setup` and use `@task()` with parens for better typing support. ([`5a51d2c`](https://github.com/educationwarehouse/edwh/commit/5a51d2cf49f7f77de40ad5979533a8022546b978))
* Allow subtasks to define `hookable=False` and prevent being cascaded from core ([`7824e12`](https://github.com/educationwarehouse/edwh/commit/7824e1236119472bd090290aaa445be69357ab2e))
* Make `ctx['result']` work with fabric (`.get` is a file operation instead of a dict get in fabric) ([`1f5a11f`](https://github.com/educationwarehouse/edwh/commit/1f5a11f74676f79e1f2e1db4c70a2a31c144b3b6))

## v0.56.5 (2025-03-07)

### Fix

* Warn on subtask failure instead of crashing ([`91ad82d`](https://github.com/educationwarehouse/edwh/commit/91ad82d2f7c7b615626133f964d13937a8182e6c))

## v0.56.4 (2025-03-07)

### Fix

* Make `up` return the requested services for use by local `up` ([`de2198d`](https://github.com/educationwarehouse/edwh/commit/de2198dbc89c4aa215340f023ff641494ce461c3))

## v0.56.3 (2025-03-07)

### Fix

* Allow cherry-picking argument names in cascading hookable tasks; provide return value data via `context['result']` ([`e6257b1`](https://github.com/educationwarehouse/edwh/commit/e6257b18c5d224025494152484f49dca5a179fd2))

### Documentation

* Explained `improved_task` ([`0a7c679`](https://github.com/educationwarehouse/edwh/commit/0a7c679986a546e6ef673e998f5f59f44eaaf49c))

## v0.56.2 (2025-03-07)

### Fix

* Undo commit removing arguments since cascading functions can now simply choose to ignore them ([`73b03c6`](https://github.com/educationwarehouse/edwh/commit/73b03c61ff0360bd8d6af861d97a84829522f415))
* Cascading tasks can choose to inherit the hookable arguments or ignore them. `inspect` is used to determine whether the arguments should be passed or not. ([`4823300`](https://github.com/educationwarehouse/edwh/commit/48233003f88f5c709fe84c7ef9d827d4b59fd6d7))
* Remove old unused arguments to `setup` (so local setup doesn't need to have that in their signature) ([`fec8587`](https://github.com/educationwarehouse/edwh/commit/fec8587d327b27526ef47a4c003f3ec230456c18))

## v0.56.1 (2025-03-07)

### Fix

* Specify `devdb` as official plugin ([`ecd6467`](https://github.com/educationwarehouse/edwh/commit/ecd64672bf4b3d24c5f798b19f0fc4e379d529c8))

## v0.56.0 (2025-03-07)

### Feature

* Add `hookable` to more tasks (stop, down, version, clean) ([`0603a1e`](https://github.com/educationwarehouse/edwh/commit/0603a1ec8a2d5a619ae1cc6492f91dc2a2e03670))
* Add `hookable: bool` option to `@task`, which makes the existing logic in `up` and `setup` for local tasks: ([`35d33ad`](https://github.com/educationwarehouse/edwh/commit/35d33ad7b948e2fa2ad676f924599deab62f5a53))

## v0.55.0 (2025-03-06)

### Feature

* `check_env` default now accepts a callback function for lazy evaluation ([`562e098`](https://github.com/educationwarehouse/edwh/commit/562e0986217ffd18d8697097c36745c12af685fc))

## v0.54.1 (2025-03-03)

### Fix

* **self-update:** Make `-f` and `--fresh` an alias for `--no-cache` ([`7fd6971`](https://github.com/educationwarehouse/edwh/commit/7fd6971215657938846439219079fec46fde48bf))

## v0.54.0 (2025-03-03)

### Fix

* **inspect:** Allow both a container id OR a human name to be passed to `inspect-health` ([`11629ec`](https://github.com/educationwarehouse/edwh/commit/11629ecb00fb9bfe527f9ec259aa39859a652075))
* `healths` deals with multiple container replica's now. ([`3817884`](https://github.com/educationwarehouse/edwh/commit/38178841ea0af34ef510b2c92bcc04d961a267e4))
* **health:** Add extra level for stopped so it doesn't count as DEGRADED (because it's different) ([`4530573`](https://github.com/educationwarehouse/edwh/commit/45305732af6cd335aa06ef76ad39496195d42352))

## v0.53.8 (2025-03-03)

### Fix

* --short now doesn't return None, instead it will check most things to run individual so it can work alongside with --ports ([`2dd8aba`](https://github.com/educationwarehouse/edwh/commit/2dd8aba4c5381e720f411bc821428156235d4aa1))

### Fix

* Use compose bake if available for better performance ([`6640f75`](https://github.com/educationwarehouse/edwh/commit/6640f751700e15b95401d32194a2173069a4d36c))

## v0.53.7 (2025-02-27)

### Fix

* Refactor structure to export more helper functions ([`b661ff4`](https://github.com/educationwarehouse/edwh/commit/b661ff4f49461e3878ed726b4bae62661e4f0f29))

## v0.53.6 (2025-02-21)

### Fix

* Ensure uvenv and python-semantic-release<8 is installed when doing `plugin.release` ([`153e613`](https://github.com/educationwarehouse/edwh/commit/153e6131ed35053421dd7679d3941e72b0d0a45c))

## v0.53.5 (2025-02-20)

### Fix

* Pin ruff to specific version, so its updates are linked to edwh updates, ensuring self-update also updates ruff ([`603d4b4`](https://github.com/educationwarehouse/edwh/commit/603d4b4c51da60d7839adef634e7b7ffda06d013))

## v0.53.4 (2025-02-06)

### Fix

* `edwh plugin.remove all` ([`c59c1f1`](https://github.com/educationwarehouse/edwh/commit/c59c1f166cf1720310931094b1590343f7bcd82b))

## v0.53.3 (2025-02-04)

### Fix

* **fmt:** Use `find_ruff_bin` instead of expecting ruff to be in PATH ([`9eefdf4`](https://github.com/educationwarehouse/edwh/commit/9eefdf406810c933be543d263f3ad053beb84353))

## v0.53.2 (2025-01-13)

### Fix

* **health:** When wait is done, print empty line to cleanup print traces ([`e8098ae`](https://github.com/educationwarehouse/edwh/commit/e8098ae14643e7144666be1a40ecbdbb94242e00))

## v0.53.1 (2025-01-09)

### Fix

* Differentiate between exited with exit code 0 (degraded/yellow) or higher (red/critical) ([`bcdb7d7`](https://github.com/educationwarehouse/edwh/commit/bcdb7d7f44d093319a8d7c196d71e16e882c4863))

## v0.53.0 (2025-01-09)



## v0.53.0-beta.1 (2025-01-07)

### Feature

* **health:** Add optional 'health' section to .toml (as a default for `edwh health`) ([`b6e676d`](https://github.com/educationwarehouse/edwh/commit/b6e676da2b0cb185348b988fc4ad90afb01b9842))
* Add `--wait` to `edwh health` to wait for containers to be done starting (up/dead) ([`37d4938`](https://github.com/educationwarehouse/edwh/commit/37d4938650aabfc57dcd9f9e4c2773ff0fea138e))
* Colored printing on `edwh health`, include failing reason by default (hide with `-q`) ([`6120e03`](https://github.com/educationwarehouse/edwh/commit/6120e03cb730bdc295989ae2cac010c3b9dc13de))
* **health:** Load docker health statuses ([`a64b5b3`](https://github.com/educationwarehouse/edwh/commit/a64b5b3fd8e249ebc8094fd2331c29ce17433294))
* Started on `edwh health` command which works with docker (compose) health checks ([`20d041b`](https://github.com/educationwarehouse/edwh/commit/20d041ba18daacf3e90f67bddee29f16ca54a510))

### Fix

* Improved unicode output in `inspect-health` ([`b55a46d`](https://github.com/educationwarehouse/edwh/commit/b55a46d205b97b41df655bdb1dc337b5f5d8177b))
* **health:** Don't crash if all containers are down ([`9626819`](https://github.com/educationwarehouse/edwh/commit/9626819258b12660152a925f9f427db602808f53))
* Call `inspect()` with `docker compose ps -aq` to prevent issues when docker containers stop in between invoke commands ([`0c93d27`](https://github.com/educationwarehouse/edwh/commit/0c93d27a3cb15b6828ec4b9f9e080d4e62942a96))
* **health:** Simplify and increase performance by doing 1 docker inspect on multiple containers instead of multiple separate inspects ([`4b93430`](https://github.com/educationwarehouse/edwh/commit/4b934307a8431c07e8520d210840a01703203491))
* Skip health status if it is None (e.g. when container is removed during check) ([`2db3fa7`](https://github.com/educationwarehouse/edwh/commit/2db3fa7b8aea6c9b7d346576bec9addc2ce4a6bd))
* Report containers as dead if they're missing; + pty on ew up for nicer rendering ([`915a5a1`](https://github.com/educationwarehouse/edwh/commit/915a5a17d57d729f1faa4f0d2615f523b1b84f5e))
* Don't force list for `flags`, also support e.g. tuple ([`39c0caa`](https://github.com/educationwarehouse/edwh/commit/39c0caadbd863797efdca84bcb68fac6c58dd8e9))

## v0.52.2 (2024-11-29)

### Fix

* Add `__main__.py` so the program can be run via `python -m edwh`, which is needed to make the pycharm debugger work properly ([`eb2e981`](https://github.com/educationwarehouse/edwh/commit/eb2e98156412cfb92c6cca08b363cab35d564b80))

## v0.52.1 (2024-11-28)

### Fix

* **fmt:** Show stderr on `ew fmt` errors ([`408ea6c`](https://github.com/educationwarehouse/edwh/commit/408ea6c9fc660c3cdcf884fa3bcdeecd401b4158))

## v0.52.0 (2024-11-28)

### Feature

* Allow passing `--select <code>` and `--fix` to lint/ruff ([`97a0ece`](https://github.com/educationwarehouse/edwh/commit/97a0ece194cd05cdd2ee93e57ef25cfa41893f07))
* Add `edwh lint` subcommand, also based on `ruff` ([`76a468f`](https://github.com/educationwarehouse/edwh/commit/76a468fa6d707e94ffd6a089ac17c3761a9fd00e))
* Replace `su6[black,isort` with `ruff` for `edwh fmt` ([`ff89c28`](https://github.com/educationwarehouse/edwh/commit/ff89c2878833ed4ccdb4fd18b0689b93c718a4e2))

### Fix

* Replaced old `ansi` prints with `termcolor` ([`6d44fec`](https://github.com/educationwarehouse/edwh/commit/6d44fecd5795f3ac9178c00f6b2abeebd9bfd835))
* Change `No 'edwh' packages found. That can't be right` into a yellow print instead of an exception, so the script still continues instead of showing a traceback ([`40d5d66`](https://github.com/educationwarehouse/edwh/commit/40d5d66c83f228fc1453d46ee8111afcbf4bd44d))
* Path.glob yields paths instead of strings ([`a98dacc`](https://github.com/educationwarehouse/edwh/commit/a98daccbfca0383e650dd996da19c7e6e0ebb441))
* Add `psa` alias for `ps-all` ([`e2ff06d`](https://github.com/educationwarehouse/edwh/commit/e2ff06d8ed3bffedcdae64b479f6d1d8455f021b))
* Yarl was replaced with yayarl in the dependencies but not in the plugin.py code ([`73ce7f5`](https://github.com/educationwarehouse/edwh/commit/73ce7f51a2d34855f21292a21b9ae62a99368e2a))
* Improved output for `ew fmt/ew lint` ([`d7f9523`](https://github.com/educationwarehouse/edwh/commit/d7f9523ebd79cce3502fb4199cf6f23e16320552))

## v0.51.3 (2024-11-22)

### Fix

* Still run local tasks.py:setup if docker-compose.yml is missing ([`dbf6748`](https://github.com/educationwarehouse/edwh/commit/dbf6748e53691fa99d646d761c9ba9222a95fcd5))
* (Y/n) -> [Yn] for consistency ([`e288263`](https://github.com/educationwarehouse/edwh/commit/e288263bd387c9346737cb3eaad1a18c46f2de43))

## v0.51.2 (2024-11-18)

### Fix

* Don't crash when accepting default if allowed_values is set ([`305d521`](https://github.com/educationwarehouse/edwh/commit/305d5215de8ea952fb6efd2e1a708ffc5e81944a))

## v0.51.1 (2024-11-18)

### Fix

* Rename new `check_env` options to be more clear ([`df95292`](https://github.com/educationwarehouse/edwh/commit/df952920558a1de9a415511b65bf550132a6030c))

## v0.51.0 (2024-11-15)

### Feature

* Added valid_input to check_env ([`c44783b`](https://github.com/educationwarehouse/edwh/commit/c44783bb1381a10c77662d7328c564fe0597e988))
* Added use_default to check_env ([`e9718d2`](https://github.com/educationwarehouse/edwh/commit/e9718d2a91554c7b6d89fcb3256fd767363fc67b))

### Fix

* Allow custom local dependencies in ~/.config/edwh ([`c2ff06e`](https://github.com/educationwarehouse/edwh/commit/c2ff06e040faca2d9605f36f47a8869827a861cb))

## v0.50.0 (2024-11-14)

### Feature

* Allow setting `--dice` for `edwh generate-password` ([`05ce574`](https://github.com/educationwarehouse/edwh/commit/05ce574d8b3abcecc6985dc9ba1f870e1c672431))

### Fix

* Add missing dependency; document what each depenency does ([`3287767`](https://github.com/educationwarehouse/edwh/commit/3287767d7c6a8f1260523d540baf566327f388df))
* If state_of_development is empty, show a warning instead of error ([`066d0fc`](https://github.com/educationwarehouse/edwh/commit/066d0fc3d035a5337f65b353013a3a448f773949))

## v0.49.1 (2024-11-12)

### Fix

* **sleep:** '1' ended immediately, so added 'flush' to print instantly instead of waiting for buffer and added 'sleeping 0 seconds' for sanity ([`dfd0a96`](https://github.com/educationwarehouse/edwh/commit/dfd0a96fb7a02981ff4054988719cbd91737ec7a))

## v0.49.0 (2024-11-07)

### Feature

* Add `ew ps-all` to show all active docker projects. Used as a fallback for `ew ps` when you're not in a docker compose project ([`9461193`](https://github.com/educationwarehouse/edwh/commit/9461193e47fcf8c88d15dbc11d4ec85652e89913))

## v0.48.2 (2024-10-28)

### Fix

* Allow `-f/--force` for `migrate` to remove existing flags ([`3a07740`](https://github.com/educationwarehouse/edwh/commit/3a07740ed3257f6a83dbab4e704995666452e2ab))

## v0.48.1 (2024-10-10)

### Fix

* Doing ctrl-c during sudo will not bypass it anymore ✨ ([`6f66529`](https://github.com/educationwarehouse/edwh/commit/6f66529b89cc1b1385133f57fb79c5a1a35af663))

## v0.48.0 (2024-10-08)

### Feature

* Added migrations task, so you could get the 'migrate --list' command in edwh. ([`b8d0bb7`](https://github.com/educationwarehouse/edwh/commit/b8d0bb70b1cee0f9fc9f36b399771aec5355e1ba))

### Fix

* Removed the 'migrate --list' file, because it served no purpose ([`f7bcf97`](https://github.com/educationwarehouse/edwh/commit/f7bcf978d4a9b0249cae1ce48e660ba36f8f78f3))
* Removed migrations printing it's content a second time. ([`7d1f15a`](https://github.com/educationwarehouse/edwh/commit/7d1f15ab0caaf7ff64e35963a1dcf92d6fe356c3))

## v0.47.0 (2024-09-20)

### Feature

* `ew fmt` to format code prettily ([`e15258d`](https://github.com/educationwarehouse/edwh/commit/e15258de4ee7b682d1603db49170c07ea1a8dddf))

### Fix

* **logs:** Wait 100ms if no new log data was found, to preserve cpu ([`064b409`](https://github.com/educationwarehouse/edwh/commit/064b409fdef0fc59f9954574609600c16d850fff))
* Pass -f to self-update as --no-cache ([`7ba6b41`](https://github.com/educationwarehouse/edwh/commit/7ba6b4180f8ca6fba8de3e3dc1f17775c152c387))

## v0.46.7 (2024-09-17)

### Fix

* Allow -f for plugin.update to run with cleaned cache (-> more chance for updating) ([`bc67a5d`](https://github.com/educationwarehouse/edwh/commit/bc67a5d00e020308427d3449cf5fc7d54639e197))

## v0.46.6 (2024-09-17)

### Fix

* Ew sleep functie heeft nu een afteller in de terminal ([`70af754`](https://github.com/educationwarehouse/edwh/commit/70af754cd8a58cb6a5e73669b3f4e545a3751f1c))

## v0.46.5 (2024-09-13)

### Fix

* Don't crash on tail if missing file ([`f07d62c`](https://github.com/educationwarehouse/edwh/commit/f07d62ce801b074c6a5f11e466647892a03788a2))

## v0.46.4 (2024-09-13)

### Fix

* Exit on sudo failure because why bother continuing ([`b14c4ab`](https://github.com/educationwarehouse/edwh/commit/b14c4ab43b610cdca813ce6f49f90ff50c46c7a7))

## v0.46.3 (2024-09-12)

### Fix

* If docker log isn't valid json for some reason, just continue instead of crashing ([`8ddfdca`](https://github.com/educationwarehouse/edwh/commit/8ddfdca2f3e064f49c2a63c28ba18d021e5ee43a))

## v0.46.2 (2024-08-23)

### Fix

* `ew discover` broke again ([`0451ed8`](https://github.com/educationwarehouse/edwh/commit/0451ed8e5056b8a6fc84bc788322fe2b44767c66))

## v0.46.1 (2024-08-09)

### Fix

* If container goes down (ew down, not stop or restart) -> stop watching logs (because nothing new will appear) ([`e398498`](https://github.com/educationwarehouse/edwh/commit/e3984988e72fac399d53c8fa57c33d6f303703ba))

## v0.46.0 (2024-08-09)

### Feature

* Improved personal task loading, add add_alias helper function ([`d61d6ba`](https://github.com/educationwarehouse/edwh/commit/d61d6ba8895ffc4d8adff1ac14100338dc64fcde))

### Documentation

* Explained all the ways commands can be added to edwh ([`57282ec`](https://github.com/educationwarehouse/edwh/commit/57282ec8d821014a335536a4629bc60dfe3c3823))

## v0.46.0-beta.1 (2024-08-08)

### Feature

* Allow defining personal tasks in ~/.config/edwh. Removed `sul` because it was a personal task ([`4a65638`](https://github.com/educationwarehouse/edwh/commit/4a6563850ad952392c96fe76e8625f9c31f7d5db))

## v0.45.1 (2024-07-30)

### Fix

* **wipe:** Don't crash on unnamed mounts, just skip those ([`3812245`](https://github.com/educationwarehouse/edwh/commit/381224547bb9717b259918a009d38ed046827766))

## v0.45.0 (2024-07-26)

### Feature

* Allow `-s db` to up/log/... all db services ([`0299010`](https://github.com/educationwarehouse/edwh/commit/029901080009271d57ca46f132594ae2cb247ee6))

## v0.44.3 (2024-07-26)

### Fix

* **setup:** Allow selecting no database containers ([`4f002ee`](https://github.com/educationwarehouse/edwh/commit/4f002eeb3789d2730c1d5be7a3e6fb5dd7f72fe9))

## v0.44.2 (2024-07-26)

### Fix

* Make `ew discover` work again ([`122a8d1`](https://github.com/educationwarehouse/edwh/commit/122a8d19626c89c54e7855c369d2ba6fe12d2134))

## v0.44.1 (2024-07-25)

### Fix

* Shut up annoying cryptography deprecation warning (from paramiko) ([`1fa94db`](https://github.com/educationwarehouse/edwh/commit/1fa94dbe265e92a5a58cd6fb3e0ca076068f8a70))

## v0.44.0 (2024-07-23)

### Feature

* Add `ew sleep <n: int>` ([`40bffbf`](https://github.com/educationwarehouse/edwh/commit/40bffbfb8554f3100179ff8d82b52273c5e4554a))

## v0.43.10 (2024-07-18)

### Fix

* Also include typing_extensions in 3.12 ([`4390446`](https://github.com/educationwarehouse/edwh/commit/4390446f37e8d5fabc2be72c26c4085b97984c84))

## v0.43.9 (2024-07-16)

### Fix

* Don't auto-up after wipe-db, use `edwh wipe-db migrate up` instead ([`7adce33`](https://github.com/educationwarehouse/edwh/commit/7adce33fb00b3bee1b42e85fd63942ca559d2f42))

### Documentation

* Added comment explaining exit behavior for log ([`c0eb10e`](https://github.com/educationwarehouse/edwh/commit/c0eb10e2e0ef0a16b30a1c104e8eb0022dcd5021))

### Performance

* Use tuple instead of list for unmutable iterator ([`82feabb`](https://github.com/educationwarehouse/edwh/commit/82feabb5f70b6f8bb934d967353753af4b2b979f))

## v0.43.8 (2024-07-16)

### Fix

* `ew logs` now also works for containers that are shut down (e.g. migrate) ([`794141e`](https://github.com/educationwarehouse/edwh/commit/794141e2f345d2a77cad9b75f27b57d1d91e64bb))

## v0.43.7 (2024-07-15)

### Fix

* Show more readable error if trying to log shut down services ([`c02ef97`](https://github.com/educationwarehouse/edwh/commit/c02ef97fdc3689f7740c86c2543ba62fbe8227e1))

## v0.43.6 (2024-07-12)

### Fix

* `edwh plugin.add True` -> not_all_installed should be optional str instead of bool ([`ae85912`](https://github.com/educationwarehouse/edwh/commit/ae85912d46f642cfb3477c622c99c9aed4e3facb))

## v0.43.5 (2024-07-12)

### Fix

* **setup:** Reload config after setup to prevent 'missing key' error immediately after asking for that exact key ([`8cdc16e`](https://github.com/educationwarehouse/edwh/commit/8cdc16e3f42883b979cf66370b222e3c90ff6e3b))

## v0.43.4 (2024-07-12)

### Fix

* **sul:** Construct command for c.sudo instead of elevate which runs everything as root ([`c57c87a`](https://github.com/educationwarehouse/edwh/commit/c57c87a93ab762fd0724840c6976b0d0c2cdca35))

## v0.43.3 (2024-07-12)

### Fix

* `service` as tuple broke single -s!!! ([`39c766d`](https://github.com/educationwarehouse/edwh/commit/39c766dcdb26f4a5d1d144bb79ddfcefaaad5c8e))

## v0.43.2 (2024-07-12)

### Fix

* A single `-s` should NOT  be splitted into characters!!! ([`281bfc5`](https://github.com/educationwarehouse/edwh/commit/281bfc509a3e97f2ae7f3e4f0c8ab9528ef669d3))

## v0.43.1 (2024-07-12)

### Fix

* Improved typing (mypy) ([`41a2395`](https://github.com/educationwarehouse/edwh/commit/41a239547b6a828f638681fe36f3081f68a39d1e))

## v0.43.0 (2024-07-12)

### Feature

* Fabric_read and fabric_write helpers to work with remote files ([`9b9893d`](https://github.com/educationwarehouse/edwh/commit/9b9893dc1f235378081faf5c69f54aee724ff4d3))
* Added `edwh sul` shortcut command ([`bf29e86`](https://github.com/educationwarehouse/edwh/commit/bf29e86efb9ea97f17c1cc98f2cc08e987fe84fd))
* Allow choosing services as 'db', so wipe-db knows which volumes to purge ([`f92d285`](https://github.com/educationwarehouse/edwh/commit/f92d28506d5bbba71b98d4b0052aa027c3e03b8c))
* **log:** Show current command ([`1e5308c`](https://github.com/educationwarehouse/edwh/commit/1e5308c30d6aad986b1e8f655bd5234c6744c8e9))
* Included 'improved logging' functionality in the regular 'logs' subcommand, changed naming of options ([`528edab`](https://github.com/educationwarehouse/edwh/commit/528edab307061974ce2f41f15a195c48bcc1f7b8))
* Added filtering to improved log ([`101032b`](https://github.com/educationwarehouse/edwh/commit/101032be40d06b105318bcc2c75466405c807492))
* In progress on improved logging ([`3f85f27`](https://github.com/educationwarehouse/edwh/commit/3f85f276d331277156f2b324c556f2fb2f54d29a))
* Copied omgeving wipe-db ([#1971](https://github.com/educationwarehouse/edwh/issues/1971)) ([`506bad9`](https://github.com/educationwarehouse/edwh/commit/506bad92e0cfd3fabde932a34463d51d2bbb4f08))

### Fix

* Remove deprecated extendable_fab which broke named args ([`3c337c0`](https://github.com/educationwarehouse/edwh/commit/3c337c0fed143a46506bfd1b5168ed65c23f2338))
* **files:** Make fabric_ file functions also work locally (incl throw and parents options) ([`5d0e655`](https://github.com/educationwarehouse/edwh/commit/5d0e65529611e0359915a3715c1cd21cb5411374))
* **files:** Make fabric_ file functions also work locally ([`372693a`](https://github.com/educationwarehouse/edwh/commit/372693acda0ae2aa6e922abed9f3cd19a8ebe9f8))
* **fab.file:** Improved remote file handing ([`807ca1f`](https://github.com/educationwarehouse/edwh/commit/807ca1fd204297311869d7277e148693391d3628))
* **log:** Since and default services (-> from 'log' section in toml) ([`54c064e`](https://github.com/educationwarehouse/edwh/commit/54c064e8186e64c0cff524dfc19d9683aa0646ba))
* **log:** Id and service mapping was incorrect ([`d2d9a9d`](https://github.com/educationwarehouse/edwh/commit/d2d9a9dc2344f6715e1ad04b2f559fb8e715dd09))
* Improved --since ([`76a1ab6`](https://github.com/educationwarehouse/edwh/commit/76a1ab649c740f0c82ccc7ff50567dbcad502537))
* Since+filter improvements for logging ([`3a33bf7`](https://github.com/educationwarehouse/edwh/commit/3a33bf74c0839ec32cae241b9ee75e1c4c86b201))
* **ps:** Actually show full command when using -f + add -a/---all like `dc ps -a` ([`68b5459`](https://github.com/educationwarehouse/edwh/commit/68b5459f8ef654972e47fc0c087b17fd71c938cd))
* **up:** Service is a list[str], not a single one ([`88abd66`](https://github.com/educationwarehouse/edwh/commit/88abd66945c107e7ae1f69dc096181e325cd329e))
* Better type hints, split string into args ([`ebfaddc`](https://github.com/educationwarehouse/edwh/commit/ebfaddce24d1cd30851a5350c8b4fb95d377112c))

### Documentation

* Replace uvx with uvenv ([`b36fc96`](https://github.com/educationwarehouse/edwh/commit/b36fc96ceb7671154b08fbd83965d4e19a7df4a6))

## v0.42.3 (2024-06-20)

### Fix

* Improved wipe-db (don't crash on missing pg-stats, faster start with `dc create` instead of `start + stop`) ([`b03043c`](https://github.com/educationwarehouse/edwh/commit/b03043cd54af4108069d9fe2e0135593439b5c88))

## v0.42.2 (2024-06-20)

### Fix

* Expose 'get_hosts_for_service' via edwh.tasks again ([`1733a08`](https://github.com/educationwarehouse/edwh/commit/1733a08fe6f4648ed9132ce34364d0286e112469))

## v0.42.1 (2024-06-20)

### Fix

* `ew ew` subcommand that does nothing, for improved command chaining #2352 ([`d8e163d`](https://github.com/educationwarehouse/edwh/commit/d8e163d05b9f29fa6d0f2d5f289ba5f0b286815f))

## v0.42.0 (2024-06-20)

### Feature

* More robust wipe-db functionality ([`3222344`](https://github.com/educationwarehouse/edwh/commit/322234467a3bead2e428e0176b25ff5df48b4e5f))
* Copied omgeving wipe-db ([#1971](https://github.com/educationwarehouse/edwh/issues/1971)) ([`d261d3f`](https://github.com/educationwarehouse/edwh/commit/d261d3fc3136b152ae21f439645c5a4be8a3422a))

### Fix

* Improved `ew build` by setting it to pty -> nice docker build in colors ([`70b9123`](https://github.com/educationwarehouse/edwh/commit/70b912309b0cdac6bfb5ba74861361770124fe03))
* **up:** Service is a list[str], not a single one ([`e5e9cee`](https://github.com/educationwarehouse/edwh/commit/e5e9ceee4e9d3cfc347392f3dbf3423134aac0fe))
* Better type hints, split string into args ([`e96b94c`](https://github.com/educationwarehouse/edwh/commit/e96b94c9952d660d569025c436824407ed82a2be))

## v0.41.4 (2024-05-31)

### Fix

* `ew logs` should look at the log section of config, not minimal ([`3f10042`](https://github.com/educationwarehouse/edwh/commit/3f10042fe77192084880c9f25af575cc00f1bc6d))

## v0.41.3 (2024-05-06)

### Fix

* Require plumbum ([`ad6599b`](https://github.com/educationwarehouse/edwh/commit/ad6599be64e9acb1fe144a3848e9049c08725d68))

## v0.41.2 (2024-04-15)

### Fix

* **self-update:** Allow --no-cache ([`a51271a`](https://github.com/educationwarehouse/edwh/commit/a51271ab8146d0a0b23a98d432a05c78c2656a90))

## v0.41.1 (2024-04-15)

### Fix

* **config:** Write celeries=False if no celery services available ([`40993fe`](https://github.com/educationwarehouse/edwh/commit/40993fec34ee0512a77676623569e0be754c629a))

## v0.41.0 (2024-04-12)
### Feature
* Add json output option for settings ([`defb609`](https://github.com/educationwarehouse/edwh/commit/defb6092b0ba6473d9a9d1a189810f7df4de5daa))

### Documentation
* Added more info to `plugin.add` ([`9205cee`](https://github.com/educationwarehouse/edwh/commit/9205ceebbad871005682f362bfc9198bc2095398))

## v0.40.6 (2024-04-12)

### Fix

* **plugins:** Pypi changed quotes from ' to " for extras ([`50a6b11`](https://github.com/educationwarehouse/edwh/commit/50a6b115c549e3f09ac9182facf46674de0a8f8f))
* Work in progress on `ew build` (depends on state-of-development flag to be implemented) ([`db54ef9`](https://github.com/educationwarehouse/edwh/commit/db54ef9e7047671de4f71d32f801c9b093e18a86))

## v0.40.5 (2024-04-12)

### Fix

* Make change-config more user-friendly ([`c451f81`](https://github.com/educationwarehouse/edwh/commit/c451f819dfdb55e38b16f6236cab69eb22442483))

## v0.40.4 (2024-04-12)

### Fix

* Make require_sudo return a bool ([`b33e1ac`](https://github.com/educationwarehouse/edwh/commit/b33e1ac7711e84acc6b82f14ba32aeaa5628c322))
* Add 'change-config' subcommand to change the values in .toml ([`a3f64b1`](https://github.com/educationwarehouse/edwh/commit/a3f64b1a4d64540cf0dad6b4582c34a77e6bf0b4))

## v0.40.3 (2024-03-19)
### Fix
* Automatically set 'services' to 'discover' if not set ([`6b29542`](https://github.com/educationwarehouse/edwh/commit/6b295421f6a9a29322c97fe10923890c698198ed))

## v0.40.2 (2024-03-19)
### Fix
* Don't crash on services without celery (-> include_celeries_in_minimal missing) ([`c727837`](https://github.com/educationwarehouse/edwh/commit/c727837ab792ea88368b55e69fc0eabfa246baa6))

## v0.40.1 (2024-03-15)
### Fix
* Replace raw uv bin with python -m uv because that will use the right environment ([`dc2e9f6`](https://github.com/educationwarehouse/edwh/commit/dc2e9f65bc595446a89a10fd05fb36fe2a8d1f8a))

## v0.40.0 (2024-03-15)
### Feature
* **#2043:** Use `uv` in self-update and plugin.add for blazingly fast performance :rocket: ([`6adb1d3`](https://github.com/educationwarehouse/edwh/commit/6adb1d38b666e9b51106c1b92418b9894f3ba991))

## v0.39.2 (2024-03-15)
### Fix
* **check_env:** Set default of `toml_path` to None so you don't get a warning when not explicitly stating toml_path ([`775957b`](https://github.com/educationwarehouse/edwh/commit/775957b198fd911a428d116bd50bd2c506b97473))

## v0.39.1 (2024-03-15)
### Fix
* Introduce 'warn_once' so `Deprecated: toml_path (.toml is not used by check_env anymore.)` doesn't get spammed anymore ([`098b330`](https://github.com/educationwarehouse/edwh/commit/098b330f458795596818d14fae16f4eb43c51bc5))

## v0.39.0 (2024-03-15)
### Fix
* Don't crash on `ew ps` if no dc-file (there already is a warning beforehand); + docs ([`ecb9d02`](https://github.com/educationwarehouse/edwh/commit/ecb9d026401323e61a4af062d8d605045605fdab))

## v0.39.0-beta.2 (2024-03-12)
### Feature
* Functionality to clean w2p sessions (to speed up permisisons setup) ([`cc89b7f`](https://github.com/educationwarehouse/edwh/commit/cc89b7f00ade1c7ab8bea6dd740d19184278081a))

## v0.39.0-beta.1 (2024-03-12)
### Feature
* Add --verbose to setup to find out which permissions are so slow ([`dca6437`](https://github.com/educationwarehouse/edwh/commit/dca6437e604cb75445b8408c1dd2f53659f01d65))
* Implement default.toml, rename config.toml to .toml, allow aliases like "-s celeries" ([`498ef2b`](https://github.com/educationwarehouse/edwh/commit/498ef2b3eef70a96723fbce6a85f4700e13e0dbe))
* `ew version` now includes Python version ([`bf0d64e`](https://github.com/educationwarehouse/edwh/commit/bf0d64ec8aa3b4457289413fda02fbb1662ca1cf))

### Fix
* Better colored prints instead of warnings, don't crash on editable local/git install ([`e496a37`](https://github.com/educationwarehouse/edwh/commit/e496a3718444c527eb1afcf0876b34503c8fdb61))
* Strip / from services ([#1972](https://github.com/educationwarehouse/edwh/issues/1972)) ([`be476fd`](https://github.com/educationwarehouse/edwh/commit/be476fdfac034c91ff9ce5eb2910da427dc755a5))
* Improved 'setup': no 'discovery', don't query for celeries when no celeries were found ([`0147530`](https://github.com/educationwarehouse/edwh/commit/0147530c9c1d96fbeab887487076f672232fc35e))

## v0.38.3 (2024-02-19)


## v0.38.2 (2024-02-19)


## v0.38.1 (2024-02-19)
### Fix
* Added missing dependency (click) that was only installed for dev before ([`b2dae24`](https://github.com/educationwarehouse/edwh/commit/b2dae24d29e06b134aa71e96aeb7d6a19534183e))

### Documentation
* Added newline to docstring ([`9589bb0`](https://github.com/educationwarehouse/edwh/commit/9589bb05ae046cc921b73864618407a548e44cc3))

## v0.38.0 (2024-02-02)
### Feature
* **interactive-select:** Added a variant with a radio select instead of checkboxes ([`e33826b`](https://github.com/educationwarehouse/edwh/commit/e33826bc0bb27d9d18596f6785a13ecd10524a09))
* **checkboxes:** Options can now be a dict of value: label and you can add a list of pre-selected values via `selected=` ([`60001a9`](https://github.com/educationwarehouse/edwh/commit/60001a9428c37168190312d6bac034f08a27e44a))

## v0.37.1 (2024-01-29)
### Fix
* **process_env_file:** If .env file is missing, don't crash but simply return an empty dict ([`6a79a24`](https://github.com/educationwarehouse/edwh/commit/6a79a24e17d04d9141a6c7ee2b285a6e078a2dc0))

## v0.37.0 (2024-01-23)
### Feature
* **setup:** `require_sudo` and `interactive_selected_checkbox_values` functionality ([`404dd64`](https://github.com/educationwarehouse/edwh/commit/404dd643272206ed4ff4e51c4abc060e9ed0865b))

## v0.36.5 (2024-01-23)
### Fix
* **dc:** Dc_config now always returns a dict (possibly empty) instead of maybe None ([`3e0a7ab`](https://github.com/educationwarehouse/edwh/commit/3e0a7ab3c249393d2b28ad09c0df59c43c6e3e93))

## v0.36.4 (2024-01-23)
### Fix
* **dotenv:** Make `read_dotenv` work even with an invalid dc.yml ([`86aeee4`](https://github.com/educationwarehouse/edwh/commit/86aeee49bdb15d7da678e60e55f0f5df7c8fdde3))

## v0.36.3 (2024-01-23)
### Fix
* **discover:** Add humanize as regular dependency instead of extra ([`a0d49df`](https://github.com/educationwarehouse/edwh/commit/a0d49df2271dc20ef283c0574d154a8558ceaa1e))

## v0.36.2 (2024-01-18)
### Fix
* **help:** Include namespace in command example (pip.compile instead of compile) ([`de4a4b2`](https://github.com/educationwarehouse/edwh/commit/de4a4b29b03f8ba33649c6dea78f3587b9bc0e8c))
* --help BEFORE the subcommand because otherwise it doesn't always work ([`6546876`](https://github.com/educationwarehouse/edwh/commit/654687661b65bb977c7ad275b3647211b1423e7b))

### Documentation
* **changelog:** Merge prerelease and actual release changelogs ([`3ebb8c3`](https://github.com/educationwarehouse/edwh/commit/3ebb8c341f88018e7c4b61b4aec7a0776b40d14a))

## v0.36.1 (2024-01-18)
### Fix
* **help:** Deal with missing help docstring in plugin/namespace ([`b5e139f`](https://github.com/educationwarehouse/edwh/commit/b5e139f8bd98fff49186a122ddd3b3f1f959ad1a))
* **plugin:** Deal with unreleased plugins ([`a2cc4d5`](https://github.com/educationwarehouse/edwh/commit/a2cc4d5def1b0c141ddcc53ed707b6617900591d))

## v0.36.0 (2024-01-18)
### Feature
* Added `edwh[uptime]` extra and `edwh[server-plugins]` (because some plugins don't have to be installed on our servers, slowing them down) ([`57385b0`](https://github.com/educationwarehouse/edwh/commit/57385b01849d6dab929cefdb0140f689de0169fa))
* Added `edwh help` command to show help information about whole plugins/namespaces (instead of just --help for everything or one command) ([`f870f37`](https://github.com/educationwarehouse/edwh/commit/f870f374c478f8409ae4debd810e294ed0963840))

### Fix
* Don't show None if no global module docstring, just print an empty string instead ([`6081872`](https://github.com/educationwarehouse/edwh/commit/6081872d02863a2e0c47804414316ee1d4f7996e))

## v0.35.0 (2024-01-08)
### Feature
* `ew up` now also looks for local `up` tasks + shows related config ([`725db25`](https://github.com/educationwarehouse/edwh/commit/725db259fdf838724f4f1184d4c942e6e17d94fa))

### Fix
* Pass list of services to local `up` ([`65e8c11`](https://github.com/educationwarehouse/edwh/commit/65e8c119e0e056f30c246f65ba4e676751ebf341))
* Invoke 2.1 requires fabic 3.1+, not 3.0 ([`8c47abd`](https://github.com/educationwarehouse/edwh/commit/8c47abde702ac2165eb2b708e39246f3d2e832d4))
* Bump invoke so it should work with 3.12 ([`ba9421d`](https://github.com/educationwarehouse/edwh/commit/ba9421d6ad6fd023f871b0a341f53e40b287218e))

## v0.34.1 (2023-12-15)
### Fix
* Only one newline between env vars; require humanize since its imported in edwh ([`328e546`](https://github.com/educationwarehouse/edwh/commit/328e54666e00aef1b0da1308f120cf48c23db628))

## v0.34.0 (2023-12-15)
### Feature
* Added --as-json to ew discover ([`23e8e98`](https://github.com/educationwarehouse/edwh/commit/23e8e987a0f06de063f2ef1203e3b352d0a11f84))

## v0.33.2 (2023-11-06)
### Fix
* **plugin:** Don't crash if no new version to publish, but warn ([`6ccc166`](https://github.com/educationwarehouse/edwh/commit/6ccc16698569b5dbf75984ecae2b464f550b8866))

## v0.33.1 (2023-11-06)
### Fix
* **plugin:** Unless you say --yes, `release` now asks you to confirm a new publication ([`324886c`](https://github.com/educationwarehouse/edwh/commit/324886cbc40e2e31d97e6283993fee945a533676))
* **build:** Slightly improved UX for `ew build` + use get_task instead of import ([`53befa9`](https://github.com/educationwarehouse/edwh/commit/53befa9d7bd3ea42698c3d2416a9e30c789f24d8))

### Documentation
* Added more info about plugins ([`286d843`](https://github.com/educationwarehouse/edwh/commit/286d843425c859ab1290924299dff03bf1aa3ec0))
* Merge prerelease versions into actual release changes ([`3568750`](https://github.com/educationwarehouse/edwh/commit/3568750842e3bba8e05d6aaf1583cfddfb1372df))

## v0.33.0 (2023-11-06)
### Feature
* **plugin:** Ew plugin.publish alias for plugin.release ([`0d7ead7`](https://github.com/educationwarehouse/edwh/commit/0d7ead72edcced7b3a4965835d963644362bc48b))
* ew logs now accepts --errors and --ycecream to filter on y| and e| prefix ([`7209f89`](https://github.com/educationwarehouse/edwh/commit/7209f8970106e2415c5243d91aa87f7e440113cb))
* **self-update:** Allow --prerelease to update to beta versions ([`54fe3bf`](https://github.com/educationwarehouse/edwh/commit/54fe3bf5fde0104833df1bda743af28423a6d124))

## v0.32.0 (2023-11-03)
### Feature
*  `plugin.release` command ([`d00cd9b`](https://github.com/educationwarehouse/edwh/commit/d00cd9b7a0f50bdb9f559e9c3a501e202a327b4e))

### Fix
* `ew plugin.release` now properly prints the package name and new version! ([`50159b7`](https://github.com/educationwarehouse/edwh/commit/50159b7c41fdcf8432b31d89bcb82f8eef6113fe))

## v0.31.0 (2023-11-03)
### Feature
* Get_task en task_for_namespace functies om makkelijk andere tasks uit te kunnen voeren (ipv zelf met imports lopen klooien) ([`0faeda5`](https://github.com/educationwarehouse/edwh/commit/0faeda55eb6274965e2f68bbc9100d36ef571e43))

## v0.30.2 (2023-11-03)
### Fix
* **setup:** Don't crash if missing local tasks.py ([`0f80851`](https://github.com/educationwarehouse/edwh/commit/0f808516e4e826bd7b92aecb474397b1959f5925))

## v0.30.1 (2023-10-31)
### Documentation
* **pyproject:** Added whitelabel plugin as extra's ([`b4d493d`](https://github.com/educationwarehouse/edwh/commit/b4d493dca510dd38a8dd48cbfd02c32d68114708))

## v0.30.0 (2023-10-31)
### Feature
* Local tasks in the format `namespace.tasks.py` are now also loaded ([`3e0fdd8`](https://github.com/educationwarehouse/edwh/commit/3e0fdd8b87e4c4416c40116feb2457c37f15ec3c))

## v0.29.6 (2023-10-27)
### Fix
* Remove add_global_flag pt2 ([`b8e7648`](https://github.com/educationwarehouse/edwh/commit/b8e764891c9938c9a8f399597b5bd3ebae6f6c86))

## v0.29.5 (2023-10-27)
### Fix
* Removed add_global_flag because it breaks normal flags ([`f1fcda6`](https://github.com/educationwarehouse/edwh/commit/f1fcda6a1c8b13ff360b10bbc24e0f455692e129))

## v0.29.4 (2023-10-24)
### Fix
* **setup:** Hopefully no more infinite loop when calling `ew setup` in a newly installed omgeving ([`aa64c1c`](https://github.com/educationwarehouse/edwh/commit/aa64c1c5ec49fdc574b4ed46b17e88136a99ad2a))

### Documentation
* **changelog:** Prerelease changes onder patch release gezet ([`006358f`](https://github.com/educationwarehouse/edwh/commit/006358fd6964a4a4f0ee0965e5c54f82ab6f5bed))

## v0.29.3 (2023-10-05)
### Fix
* **dc:** Replace yaml.load(docker-compose.yml) with `docker compose config` to properly handle includes ([`8311aa4`](https://github.com/educationwarehouse/edwh/commit/8311aa4dd0c0085c122911bcf53c8cbc4deba40c))

### Documentation
* **changelog:** Remove prerelease changes and merge them to 0.29.2 ([`fef301e`](https://github.com/educationwarehouse/edwh/commit/fef301e6c94774fcab67dbc07e7e611589b9f3c6))

## v0.27.3-beta.1 (2023-10-05)
### Fix
* **dc:** Replace yaml.load(docker-compose.yml) with `docker compose config` to properly handle includes ([`8311aa4`](https://github.com/educationwarehouse/edwh/commit/8311aa4dd0c0085c122911bcf53c8cbc4deba40c))

## v0.29.2 (2023-10-03)

### Fix
* **ps:** Don't show all columns from docker compose ps ([`1d2bb19`](https://github.com/educationwarehouse/edwh/commit/1d2bb19b4357c6330e19f62a8a375064fcc72f06))

## v0.29.1 (2023-10-03)
### Fix
* 'hide' on ctx.run because we print the result afterwards; --short option to show less info ([`ae7dcf6`](https://github.com/educationwarehouse/edwh/commit/ae7dcf69e8086744ffef959c4502b74bfca0443e))

## v0.29.0 (2023-10-03)
### Feature
* Ew_self_update as a command to update self-update twice. ([`f280e82`](https://github.com/educationwarehouse/edwh/commit/f280e82328e1373e601fc2e653dff60a19555538))

## v0.28.2 (2023-10-03)
### Fix
* Newer black! & DOCKER_COMPOSE variable used. ([`64152db`](https://github.com/educationwarehouse/edwh/commit/64152db642dad9ec852c06e08dcf481fa102bf31))

## v0.28.1 (2023-10-03)
### Fix
* Fixed ctx.run for local usage ([`9d1612a`](https://github.com/educationwarehouse/edwh/commit/9d1612a877bf559287b544be0ff8ba6e82925c22))

## v0.28.0 (2023-10-03)
### Feature
* Discover added to iterate different hosts and find the services, mapped hostnames, ports, exposed ports and disk usage. ([`c6a91c7`](https://github.com/educationwarehouse/edwh/commit/c6a91c76ea6c49641f7f07dc19866077a91c0df3))

## v0.27.2 (2023-09-27)
### Fix
* Exclude all directories starting with venv ([`35859be`](https://github.com/educationwarehouse/edwh/commit/35859be1c3b9dc63d4484be187e902aa3899827b))

## v0.27.2-beta.1 (2023-09-27)
### Fix
* If loading dc.yml fails, still try local tasks (because that might fix it) ([`251fa53`](https://github.com/educationwarehouse/edwh/commit/251fa5333e96f7d24c72ee9a0a9ccfd464f341c3))

## v0.27.1 (2023-09-26)
### Fix
* **types:** Minor changes (py.typed file + some annotations) to make type checkers a bit happier (-> work better as a library) ([`b6adf30`](https://github.com/educationwarehouse/edwh/commit/b6adf300cf11412cd5df0fe4f844d532e516611f))

## v0.27.0 (2023-09-21)
### Feature
* `docker compose ls` support, using `ew ls` or `ew ls -q` ([`1a3f73e`](https://github.com/educationwarehouse/edwh/commit/1a3f73e80ee1767579fc19c801f5e38411953871))

### Fix
* Removed an unused argument to `ew ls` ([`8d447c5`](https://github.com/educationwarehouse/edwh/commit/8d447c5ff7e5bf207ee815df1eb858d4daffed43))

## v0.26.0 (2023-09-21)
### Feature
* Work with `docker compose` by default ([`4da67a8`](https://github.com/educationwarehouse/edwh/commit/4da67a8f19312fa15e70ca0737318220b25d1bd3))

## v0.25.2 (2023-09-20)
### Fix
* Removing test print statement. ([`d9864ec`](https://github.com/educationwarehouse/edwh/commit/d9864ecee06e212e258a28a2b2e40ed6374965dd))

## v0.25.1 (2023-09-20)
### Fix
* Handle crashing plugins nicely. ([`47f7db1`](https://github.com/educationwarehouse/edwh/commit/47f7db1dcf6c88ba804d2f676be603a867065191))

## v0.25.0 (2023-09-20)
### Feature
* Next_value can handle more keys instead of just one. ([`5e9fe72`](https://github.com/educationwarehouse/edwh/commit/5e9fe72556c464420181186af92c8b25bfa29346))

## v0.25.0-beta.1 (2023-09-19)
### Feature
* [eod] in progress logging to check why it's so slow sometimes ([`1b2945e`](https://github.com/educationwarehouse/edwh/commit/1b2945e50a4fe14f8383ab4893ae15b4baad21d5))

## v0.24.0 (2023-09-14)
### Feature
* **core:** Allow --new-docker-compose to use `docker compose` instead of `docker-compose`. ([`8f6f39b`](https://github.com/educationwarehouse/edwh/commit/8f6f39bec0cbe6d986584b436b6ba0d5fe804675))
* **core:** `add_global_flag` functionality to add a flag to inv/fab core opts. ([`4e18491`](https://github.com/educationwarehouse/edwh/commit/4e18491fba85cccfc68f2beac3533695308735bb))

### Fix
* **dc:** Core flag -o also enables old docker-compose ([`4294002`](https://github.com/educationwarehouse/edwh/commit/4294002f2a308e7e31172249d6e45bc1e8e4463e))

## v0.23.1 (2023-09-07)
### Fix
* **edwh:** No crash if missing config toml or docker-compose file, but warn instead ([`3044854`](https://github.com/educationwarehouse/edwh/commit/3044854ea46843e2135e2f7404bc2526660f4269))

## v0.23.0 (2023-09-06)
### Feature
* **settings:** Added fuzzy matching when no results: 'redesh' or 'redahs' will match REDASH_SECRET ([`6f94062`](https://github.com/educationwarehouse/edwh/commit/6f94062ba942208b3220c9d52404694f4bace988))

## v0.22.3 (2023-08-08)
### Fix
* **permissions:** Set_permissions now also works on an empty directory thanks to `xargs --no-run-if-empty` ([`7482ad4`](https://github.com/educationwarehouse/edwh/commit/7482ad47305cced764daba43694558be520bcc1a))

## v0.22.2 (2023-08-08)
### Fix
* **env:** TomlConfig is now a 'singleton' based on fname (toml file name) and dotenv_path instead of only one instance. ([`bef13f8`](https://github.com/educationwarehouse/edwh/commit/bef13f8013ac6ddfbe0386f4ab89d2cd29721cee))

## v0.22.1 (2023-08-08)
### Fix
* **env:** Also create missing parent directory of custom .env path ([`d77b78c`](https://github.com/educationwarehouse/edwh/commit/d77b78ce2c442dd09b5f9465649fef0bd4eb9fad))

### Documentation
* **changelog:** Translate changelog to English ([`2cf7a2d`](https://github.com/educationwarehouse/edwh/commit/2cf7a2df2abdca85912fe57575cbfb25f2a13692))

## v0.22.0 (2023-08-08)
### Feature
* **env:** Moved password generator to helpers; added 'suffix' (to be used instead of incorrect 'postfix') and 'path'/'toml_path' to check_env ([`f121d02`](https://github.com/educationwarehouse/edwh/commit/f121d02a3f0f212e155e2b6ec4e0a88b94d00356))

### Fix
* `check_env` now also creates the default .env if it does not exist yet. ([`253e93c`](https://github.com/educationwarehouse/edwh/commit/253e93c60a672be71f5ec280855c9f2c3be9e0f4))
* **env:** TomlConfig now also handles an alternative .env path well. ([`82601c7`](https://github.com/educationwarehouse/edwh/commit/82601c7cebe63d9e0023ee1df88a6a7a5e7e74bf))

### Documentation
* Manually update changelog to remove beta release ([`baae20b`](https://github.com/educationwarehouse/edwh/commit/baae20bf8077dace6af6bf20fdd237c94cddece0))

## v0.21.0 (2023-08-01)
### Feature
* **logs:** Extra --all option (alias for -s "*") ([`475ce58`](https://github.com/educationwarehouse/edwh/commit/475ce58509205a9a1f823fec0e93b848eb161a2a))

### Fix
* Actually look at [services.log] in config.toml when running `ew log` without providing a service name ([`fc04d6a`](https://github.com/educationwarehouse/edwh/commit/fc04d6a07bd45625f03d2936e4e98dceb100396b))

## v0.20.1 (2023-07-11)
### Fix
* Changed `print(colored(` to `cprint(` ([`92b34a2`](https://github.com/educationwarehouse/edwh/commit/92b34a2505b094c76bf0a8011e9cbcf04feb12d9))

## v0.20.0 (2023-07-11)
### Feature
* Allow multiple plugins (separated with ',') in plugin.add, plugin.update and plugin.remove ([`69ce19c`](https://github.com/educationwarehouse/edwh/commit/69ce19c1838265e578f0ef7f68156bd6eb0515f3))

## v0.19.5 (2023-06-19)
### Documentation
* **plugin:** Add `files` plugin as an option ([`0b343dc`](https://github.com/educationwarehouse/edwh/commit/0b343dc9c8096a09bbb069cdcc9c73b8af1866b9))

## v0.19.4 (2023-06-19)
### Fix
* **deps:** Missing python-dateutil dependency ([`63ff229`](https://github.com/educationwarehouse/edwh/commit/63ff2298743f4bc981ae5b9b9e6969512f7d535c))

## v0.19.3 (2023-06-16)
### Fix
* Made the message for minimal services a bit clearer in setup and made it so that the celeries aren't listed in the selection of services. ([`31be024`](https://github.com/educationwarehouse/edwh/commit/31be024ab2dc3bb440f0e06db1c75480cb2571dd))

## v0.19.2 (2023-06-14)
### Fix
* For service discovery the setup will no longer use docker-compose (as that may result in cyclic dependencies of the docker-compose depending on settings in the .env file). It will simply find the `services` key from the `docker-compose.yaml` ([`97146e8`](https://github.com/educationwarehouse/edwh/commit/97146e8657d219d2d94ff4bd5bb4a520369e1107))

## v0.19.1 (2023-06-13)
### Fix

* **changelog:** Shortcut: ew plugins --changelog = ew plugin.changelog --new ([`b4e1c52`](https://github.com/educationwarehouse/edwh/commit/b4e1c52be66ab2f38f88f0e3bd7e8a40f25a37e1))

## v0.19.0 (2023-06-13)
### Feature

* **changelog:** Working --new flag ([`d921c9a`](https://github.com/educationwarehouse/edwh/commit/d921c9a54505b787dab9db7900bdb066856ac09a))
* **changelog:** WIP to allow showing plugin changelogs ([`efa634c`](https://github.com/educationwarehouse/edwh/commit/efa634c86d3c19f61f603c7a7a36896b82bee015))

## v0.18.5 (2023-06-06)
### Fix
* **plugin:** Uninstall <plugin> doesn't prompt anymore ([`627894e`](https://github.com/educationwarehouse/edwh/commit/627894e0159123836d9f293fc8f5f1ce57e638f6))

## v0.18.4 (2023-05-31)


## v0.18.3 (2023-05-31)
### Fix
* Follow now works again with `ew logs` ([`3d43fbe`](https://github.com/educationwarehouse/edwh/commit/3d43fbe0dfe8bdbbc84e59d96d6d09751ca6732d))

## v0.18.2 (2023-05-31)
### Fix
* Added sshfs to pyproject.toml so it can be installed using edwh.self-update and can be listen in the plugin ([`2b99fcd`](https://github.com/educationwarehouse/edwh/commit/2b99fcdb5bc2407b5e7daec015e1d71e682155ab))

## v0.18.1 (2023-05-23)
### Fix
* `--sort` now disables `--follow` instead of warning. ([`09c6ca1`](https://github.com/educationwarehouse/edwh/commit/09c6ca1cd7e24d6a16f4ba3a5803f8e7e97f3f3a))

## v0.18.0 (2023-05-23)
### Feature
* Allow `edwh logs --sort` to sort on timestamp. ([`bfc18b7`](https://github.com/educationwarehouse/edwh/commit/bfc18b75e5e8470d0b533d70d209b9704c25024d))

## v0.18.0-beta.2 (2023-05-23)
### Fix
* **plugin:** Allow updating 'edwh' via plugin.update ([`a27adaa`](https://github.com/educationwarehouse/edwh/commit/a27adaa762b6060ff5d34fb2251d52300ee1c3dc))

## v0.18.0-beta.1 (2023-05-23)
### Feature
* Added upgrade feature taiga#1385 ([`72b85e2`](https://github.com/educationwarehouse/edwh/commit/72b85e27f22d30160a25609fb62ce7446444cf03))

### Fix
* **setup:** Docker-compose config --services depends on .env, so run local_setup on crash ([`542a6db`](https://github.com/educationwarehouse/edwh/commit/542a6db385220dfc91fc96052a28b5642c368b44))

### Documentation
* Added sshfs docs to README.md ([`1cdf1e4`](https://github.com/educationwarehouse/edwh/commit/1cdf1e49a9f788b27545fe2a5538cd93d8bcbf66))

## v0.17.2 (2023-05-19)


## v0.17.1 (2023-05-19)
### Fix
* **local:** Warn instead of crash if local tasks.py is incorrect (raises importerror) ([`614ced6`](https://github.com/educationwarehouse/edwh/commit/614ced6fb46ae158968d40c5b8ffd23a55264442))

## v0.17.0 (2023-05-19)
### Fix
* Renamed removed edwh-demo-tasks-plugin to existing (new) edwh-demo-plugin ([`cc4b2e8`](https://github.com/educationwarehouse/edwh/commit/cc4b2e8970aaf33adc2c2097de6514835dd61b77))

## v0.16.1 (2023-05-19)
### Fix
* Added sshkey info to readme.md ([`1a9ff59`](https://github.com/educationwarehouse/edwh/commit/1a9ff59f925b3d863355886265528e79d6b223fe))

## v0.16.0 (2023-05-19)
### Feature
* Added edwh-sshkey-plugin to pyproject.toml ([`afdb0e9`](https://github.com/educationwarehouse/edwh/commit/afdb0e9ab51103cd19a5c8ac0d43fa27506b903d))

## v0.15.2 (2023-05-11)
### Fix
* **plugins:** Swapped latest and custom version, docs for upgrade arguments ([`350aacc`](https://github.com/educationwarehouse/edwh/commit/350aacc592162e2420d9c07a03e0b7f9be6ad91a))

## v0.15.1 (2023-05-11)
### Fix
* Fix grammar in case of 1 out of date plugin (are -> is) ([`009f531`](https://github.com/educationwarehouse/edwh/commit/009f53125acd84a9fc5cb4cedfbc9d3ee2fbba36))

## v0.15.0 (2023-05-11)
### Feature
* **plugin:** Aliases for add/remove and allow --version for upgrade ([`e3f63ef`](https://github.com/educationwarehouse/edwh/commit/e3f63efdfc2250e2e8cf2eb40ad272caa5d88265))
* **plugins:** Add 'plugin' namespace (as internal extra) to manage installed plugins ([`7270273`](https://github.com/educationwarehouse/edwh/commit/72702736de9b3defe82f984400793d4f3aad4249))

### Documentation
* **plugin:** Add explaination about plugin.add when running plugins and not all are present ([`c0ecebd`](https://github.com/educationwarehouse/edwh/commit/c0ecebdc4743a076253cf2e2d9aee11d8b592e0a))
* **changelog:** Manual editing to remove prerelease commits ([`002e798`](https://github.com/educationwarehouse/edwh/commit/002e7984c8283645c6a2adebd47250948d03e50a))

### Performance
* **plugins:**  used threading to speed up package metadata collection and split meta tasks to own file ([`cbc8a6d`](https://github.com/educationwarehouse/edwh/commit/cbc8a6df9a52bdfd67254174e76576ec38a3c017))

## v0.14.0 (2023-05-08)
### Feature
* **plugins:** New command `edwh plugins` to show installed and available plugins ([`669d923`](https://github.com/educationwarehouse/edwh/commit/669d9236cc143ea2e0df0d26b9ce9d4123ee119c))

## v0.13.0 (2023-05-08)
### Feature
* Added self-update and self-update-pipx to manage plugin updates ([`2fa61ff`](https://github.com/educationwarehouse/edwh/commit/2fa61ff71277ec063564404e77ec2378f8f81fb6))

## v0.12.2 (2023-05-08)
### Documentation
* **locust:** Added edwh-locust-plugin as plugin extra ([`c33dd33`](https://github.com/educationwarehouse/edwh/commit/c33dd33c1547fd303af931075c2172b5516c6840))

## v0.12.1 (2023-05-08)
### Documentation
* **b2:** Added b2 as possible plugin ([`7cd7378`](https://github.com/educationwarehouse/edwh/commit/7cd73789c47b93ed3cc1caa77b97a945be20dda4))

## v0.12.0 (2023-05-08)
### Feature
* Split helpers to own file and imported functions in __init__, so `edwh` can be used better as a Python lib ([`e6b540e`](https://github.com/educationwarehouse/edwh/commit/e6b540e2ddbfc9fe21a5d5dc61202dd3f7a195ee))

## v0.11.0 (2023-05-04)
### Feature
* **env:** Get_env_value added + warn instead of crash if opengraph code is missing from local ([`992ab97`](https://github.com/educationwarehouse/edwh/commit/992ab9743d2ecb094022d3c813d7296a270a804c))

## v0.10.2 (2023-05-04)


## v0.10.1 (2023-05-04)



## v0.10.0 (2023-05-04)
### Feature
* `next_value` and `set_permissions` transfered from other repositories tasks.py ([`7bcb749`](https://github.com/educationwarehouse/edwh/commit/7bcb7491b728b00ce3846c62806d31bf1e49352c))
* **ew:** `ew completions` to generate bash script ([`c1c6a1f`](https://github.com/educationwarehouse/edwh/commit/c1c6a1f6a0d753cd6b6b67f6a5591583a1f63f19))
* **ew:** `ew completions` to generate bash script ([`c1c6a1f`](https://github.com/educationwarehouse/edwh/commit/c1c6a1f6a0d753cd6b6b67f6a5591583a1f63f19))
### Fix
* **dep:** Invoke 2.1 does not work well with some of our plugins ([`bb5d450`](https://github.com/educationwarehouse/edwh/commit/bb5d450252a8329968b24c251f8f50a873f3b3f3))

## v0.9.1 (2023-04-25)
### Fix
* **toml:** Tomlkit instead of tomllib for 3.11+ + refactoring ([`8de80f0`](https://github.com/educationwarehouse/edwh/commit/8de80f017f98dc9f632bb13966305a3716fa74af))
* **deps:** Invoke 2.0 works with python 3.11 ([`bbd2d69`](https://github.com/educationwarehouse/edwh/commit/bbd2d691ebe79eeb8b89b9e853fc0b40ba85cf10))

## v0.9.0 (2023-04-24)
### Feature
* -n will remove the config file so that you can reconfigure it. NOTE IT WILL REMOVE THE EXISTING CONFIG.TOML ([`33a8f5c`](https://github.com/educationwarehouse/edwh/commit/33a8f5ca59f9227233996828fc4c36da764cfb12))
* -n will remove the config file so that you can reconfigure it. NOTE IT WILL REMOVE THE EXISTING CONFIG.TOML ([`9e2dc42`](https://github.com/educationwarehouse/edwh/commit/9e2dc4236827de74291a69fdfcb352ccca0a2fe0))
* Fixed color coding ([`4e1c7ca`](https://github.com/educationwarehouse/edwh/commit/4e1c7ca16907fe7e1adc8b3ba468b7147b01e1fe))

### Fix
* Celeries will only be included in minimal when include_celeries_in_minimal == "true". ([`b12b997`](https://github.com/educationwarehouse/edwh/commit/b12b99764f317d47c35d8a9a8a1cba15cf595200))
* When a key is not found en config.toml it will run edwh setup ([`742902a`](https://github.com/educationwarehouse/edwh/commit/742902ad42c5c26a73d3791aef948912be618ab2))
* Wrong indexing of services ([`1e8a601`](https://github.com/educationwarehouse/edwh/commit/1e8a6012549fbd9eabde265e58fd5d76a31928cc))
* Color codes and type ([`8d0674c`](https://github.com/educationwarehouse/edwh/commit/8d0674caed03c561b2c38e15654b5eb135144a17))

## v0.8.0 (2023-04-21)


## v0.7.1 (2023-04-21)
### Fix
* Copy/paste error ([`197975f`](https://github.com/educationwarehouse/edwh/commit/197975f23ab6598289cb4dd2131bdeed7dec2918))

## v0.7.0 (2023-04-21)
### Feature
* `apply_dotenv_vars_to_yaml_templates` added for traefik. ([`cc65abe`](https://github.com/educationwarehouse/edwh/commit/cc65abe300de0457f0ab464dcfa84cf2c3c981b5))

## v0.6.6 (2023-04-21)


## v0.6.5 (2023-04-20)
### Fix
* Semver testing + demo plugin re-included ([`3e96848`](https://github.com/educationwarehouse/edwh/commit/3e968480ab67596a961a219bb3f7b900fbe7fa1f))
* `exec_setup_in_other_task` has changed a little to search further up parent folders, until a `tasks.py` is found. ([`1675d8b`](https://github.com/educationwarehouse/edwh/commit/1675d8b0b83f238839f0d76013e09e412ea01598))

## v0.6.4 (2023-04-18)
### Fix
* **dev:** Remove demo plugin from [plugins] extra ([`582dc89`](https://github.com/educationwarehouse/edwh/commit/582dc89ce4f81b6ccb6cb99517e73fa996dfd764))

## v0.6.3 (2023-04-18)
### Fix
* **project:** Update dependency versions for invoke 2.0 so py3.11+ works again ([`cd406be`](https://github.com/educationwarehouse/edwh/commit/cd406be2adab4c7a04fbd15cde5229d672cf7892))

## v0.6.2 (2023-04-17)
### Documentation
* **readme:** Added Server Provisioning plugin in overview of plugins ([`1c20334`](https://github.com/educationwarehouse/edwh/commit/1c203342a7d688750bfb55fc784fa181c05e84e8))

## v0.6.1 (2023-04-17)


## v0.6.0 (2023-04-17)
### Feature
* **core:** Replaced invoke with fabric for possibly more plugin functionality ([`85838ea`](https://github.com/educationwarehouse/edwh/commit/85838ea3b4cd2a50dc6e8a90e3955d9d82778b0f))

### Fix
* **project:** Remove theoretical support for Python versions below 3.10 since that has never worked ([`2f567e2`](https://github.com/educationwarehouse/edwh/commit/2f567e2404a3c10019b9bc8efd39c2ed4248bca3))
* **dependencies:** Importilb is only a package for python 2, not needed as dependency for py 3 ([`f5e0745`](https://github.com/educationwarehouse/edwh/commit/f5e0745f143d09cd6a9cfc4b5884d8f11faa2e35))

## v0.5.0 (2023-04-17)


## v0.4.5 (2023-04-11)
### Documentation
* **changelog:** Manual fix changelog for missing versions pt2 ([`488982d`](https://github.com/educationwarehouse/edwh/commit/488982d604266d1b54adfc02782fd876f8c9c6b5))
* **changelog:** Manual fix changelog for missing versions ([`fba6cc2`](https://github.com/educationwarehouse/edwh/commit/fba6cc200576cf700faf867cb79efab6f3f13f71))

## v0.4.4 (2023-04-11)
### Feature
* **edwh:** Include bundler-plugin in `edwh[plugins]` as well ([`df4424d`](https://github.com/educationwarehouse/edwh/commit/df4424d37c225c3e6c89010a3186fc225d13e354))

## 0.4.3 (2023-04-11)
### Feature
* allow bundle(r) extra and alias for pip-compile extra. ([`82079ec`](https://github.com/educationwarehouse/edwh/commit/82079ec3e59c4c8789098c37666dbf22f1d3d30e))

## 0.4.2 (2023-04-11)
### Feature
* allow installing edwh-pipcompile-plugin as `edwh[pip]`. ([`2ebf9a6`](https://github.com/educationwarehouse/edwh/commit/2ebf9a627846114a725880e1fd074579f063fa3b))

## 0.4.1 (2023-04-11)
### Fix
* added python-semantic-release as dev dependency. ([`60d6b1c`](https://github.com/educationwarehouse/edwh/commit/60d6b1c8f5d39004e7eede2a3ce473810a214a6d))

## 0.4.0 (2023-04-11)
### Feat
*  allow pip install `edwh[multipass,restic]`. ([`2c43c47`](https://github.com/educationwarehouse/edwh/commit/2c43c477857db1157c4df90cd7bd43744aa5e9a8))

## v0.3.2 (2023-04-10)
### Fix
* Diceware was included as a dependency, but used as a pipx installed application. ([`2f6bc9f`](https://github.com/educationwarehouse/edwh/commit/2f6bc9f7c7aabafbab0b857d84905be13d3973f0))

## v0.3.1 (2023-04-10)
### Fix
* Missing changelog entry ([`4fe91e4`](https://github.com/educationwarehouse/edwh/commit/4fe91e400a8b64197b7a1c7df55777c13787b2d7))

## v0.3.1 (2023-04-10)
### Feature
* Added and upgraded: settings, up, ps, logs, stop, down, build, rebuild, docs, search_adjacent_setting, generate_password, settings, volumes and helpers. ([`9f80e25`](https://github.com/educationwarehouse/edwh/commit/9f80e25953a37a333ce4a0b73e355864d6c26fb1))

## v0.2.1 (2023-04-07)
### Fix
* **pyproject.toml:** Use `hatch run publish` to use python-semantic-release to patch the changelog and versioning. ([`639dbff`](https://github.com/educationwarehouse/edwh/commit/639dbff3a67d8dd273863551780a69b4934debbf))

## v0.2.0 (2023-04-07)
### Feature
* Removed old redundant demo methods and added `zen` ([`f5be9c6`](https://github.com/educationwarehouse/edwh/commit/f5be9c65c7ef249d73c56b1d49c8e61023d46991))

## v0.1.8 (2023-04-07)
### Fix
* Removed CHANGELOG.txt and reduced semantic-versioning responsibilities ([`e9e26d9`](https://github.com/educationwarehouse/edwh/commit/e9e26d994ae64fd5c04c58b8888524debb4a83c7))<|MERGE_RESOLUTION|>--- conflicted
+++ resolved
@@ -2,19 +2,19 @@
 
 <!--next-version-placeholder-->
 
-<<<<<<< HEAD
 ## v0.56.8 (2025-03-17)
 
 ### Fix
 
 * Improved `help` parsing (for custom flags) + try to load help from docstring if not explicitly available ([`94430b7`](https://github.com/educationwarehouse/edwh/commit/94430b7fac4e2dc79d65b72ea78c5e8cd876958b))
-=======
+
+
 ## v0.56.8 (2025-03-14)
 
 ### Fix
 
 * Bump ruff to 0.10 ([`d262f65`](https://github.com/educationwarehouse/edwh/commit/d262f65894a3a57139d3ddede3af5aa85c2300fa))
->>>>>>> f6559666
+
 
 ## v0.56.7 (2025-03-13)
 
