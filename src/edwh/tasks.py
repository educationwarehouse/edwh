--- conflicted
+++ resolved
@@ -1594,7 +1594,6 @@
                 # empty or whitespace only
                 continue
 
-<<<<<<< HEAD
             t = threading.Thread(
                 target=follow_logs,
                 args=(
@@ -1618,10 +1617,7 @@
     # use the full container name (ontwikkelstraat-py4web-1)
     # use colors = rainbow(); next(colors) to give each container a unique color
     # use `docker logs --follow` in multiple threads
-    join_all(futures)
-    return None
-=======
-    return ctx.run(" ".join(cmdline), echo=verbose, pty=True)
+    return join_all(futures)
 
 
 def start_logs(c: Context, service: typing.Collection[str] = None):
@@ -1632,7 +1628,6 @@
     """
     service = service_names(service or ())
     return c.run("edwh logs " + " ".join(f"-s {s}" for s in service), pty=True)
->>>>>>> 3f42c3dd
 
 
 @task(
