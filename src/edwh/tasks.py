import fnmatch
import io
import json
import os
import pathlib
import re
import sys
import typing
import warnings
from dataclasses import dataclass
from pathlib import Path

import invoke
import tabulate
import tomlkit  # can be replaced with tomllib when 3.10 is deprecated
import yaml
from ansi.color import fg
from ansi.color.fx import bold
from ansi.color.fx import reset
from invoke import Context, task
from rapidfuzz import fuzz
from termcolor import colored

from .__about__ import __version__ as edwh_version

# noinspection PyUnresolvedReferences
# ^ keep imports for backwards compatibility (e.g. `from edwh.tasks import executes_correctly`)
from .helpers import (  # noqa
    add_global_flag,
    confirm,
    executes_correctly,
    execution_fails,
)
from .helpers import generate_password as _generate_password

# noinspection PyUnresolvedReferences
# ^ keep imports for other tasks to register them!
from .meta import plugins, self_update  # noqa

DOCKER_COMPOSE = "docker compose"  # used to be docker-compose. includes in docker-compose requires


# def enable_new_compose(_):
#     """
#     Use `docker compose` instead of the default `docker-compose`.
#     """
#     global DOCKER_COMPOSE
#     DOCKER_COMPOSE = "docker compose"


def enable_old_compose(_):
    """
    Explicitly use `docker-compose`.
    """
    global DOCKER_COMPOSE
    DOCKER_COMPOSE = "docker-compose"


# add_global_flag(("--new-compose", "-n"), bool, enable_new_compose)
add_global_flag(("--old-compose", "-o"), bool, enable_old_compose)


### STRING CORE ARG EXAMPLE:
# def my_test_flag(value: str):
#     print(f"`--test {value}` passed")
# add_global_flag("test", str, my_test_flag, doc="Does nothing currently.")


def service_names(
    service_arg: list[str],
    default: typing.Literal["all", "minimal", "logs"] | None = None,
) -> list[str]:
    """
    Returns a list of matching servicenames based on ALL_SERVICES. filename globbing is applied.

    Use service_names(['*celery*','pg*']) to select all celery services, and all of pg related instances.
    :param service_arg: list of services or service selectors using wildcards
    :param default: which services to return if service_arg is empty?
    :return: list of unique services names that match the given list
    """

    config = TomlConfig.load()
    selected = set()

    if not service_arg:
        # fallback to default
        match default:
            case "all":
                return config.all_services
            case "minimal":
                return config.services_minimal
            case "logs":
                return config.services_log
            case None:
                return []

    # service_arg is specified, filter through all available services:

    for service in service_arg:
        selected.update(fnmatch.filter(config.all_services, service))

    if service_arg and not selected:
        # when no service matches the name, don't return an empty list, as that would `up` all services
        # instead of the wanted list. This includes typos, where a single typo could cause all services to be started.
        print(f"ERROR: No services found matching: {service_arg!r}")
        exit(1)

    return list(selected)


def calculate_schema_hash():
    """
    Calculates the sha1 digest of the files in the shared_code folder.

    When anything is changed, it will have a different hash, so migrate will be triggered.
    """
    import hashlib

    filenames = sorted(Path("./shared_code").glob("**/*"))
    # ignore those pesky __pycache__ folders
    filenames = [_ for _ in filenames if "__pycache__" not in str(_) and _.is_file()]
    hasher = hashlib.sha256(b"")
    for filename in filenames:
        hasher.update(filename.read_bytes())
    print("schema hash: ", hasher.hexdigest())
    return hasher.hexdigest()


def exec_setup_in_other_task(c: Context, run_setup: bool):
    """
    Run a setup function in another task.py.
    """
    # execute local_tasks setup
    old_path = sys.path[:]

    path = pathlib.Path(".").absolute()
    success = False
    while path != path.parent:
        sys.path = [str(path), *old_path]

        path = path.parent.absolute()  # before anything that can crash, to prevent infinite loop!
        try:
            import tasks as local_tasks

            if run_setup:
                try:
                    local_tasks.setup(c)
                    success = True
                    break
                except AttributeError:
                    if hasattr(local_tasks, "setup"):
                        # reraise because we can't handle it here, and the user should be informed fully
                        raise

                    print(
                        "No setup function found in your nearest tasks.py",
                        local_tasks,
                    )
                    break
            del local_tasks
        except ImportError:
            # silence this error, if the import cannot be performed, that's not a problem
            if Path("tasks.py"):
                print(f"Could not import tasks.py from {path}")
                raise
            else:
                continue
        finally:
            sys.path = old_path
    return success


_dotenv_settings = {}


def _apply_env_vars_to_template(source_lines: list[str], env: dict) -> list[str]:
    needle = re.compile(r"# *template:")

    new_lines = []
    for line in source_lines:
        if not needle.findall(line):
            # nothing found, try next line
            new_lines.append(line)
            continue

        # split on template definition:
        old, template = needle.split(line)
        template = template.strip()
        # save the indention part, add an addition if no indention was found
        indention = (re.findall(r"^[\s]*", old) + [""])[0]  # noqa: RUF005 would make this complex
        if not old.lstrip().startswith("#"):
            # skip comment only lines
            new = template.format(**env)
            # reconstruct the line for the yaml file
            line = f"{indention}{new} # template: {template}"
        new_lines.append(line)
    return new_lines


# used for treafik config
def apply_dotenv_vars_to_yaml_templates(yaml_path: Path, dotenv_path: Path):
    """Indention preserving templating of yaml files, uses dotenv_path for variables.

    Pythong formatting is used with a dictionary of environment variables used from os environment variables
    updated by the dotenv_path parsed .dotenv entries.
    Templating is found using `# template:`
    indention is saved, everything after the above indicator is python string formatted and written back.

    Example:
        |config:
        |    email: some@one.com # template: {EMAIL}

    assuming dotenv file contains:
        |EMAIL=yep@thatsme.com

    applying this function will result in:
        |config:
        |    email: yep@thatsme.com # template: {EMAIL}
    """
    env = os.environ.copy()
    env |= read_dotenv(dotenv_path)
    # env_variable_re = re.compile(r'\$[A-Z0-9]')
    with yaml_path.open(mode="r+") as yaml_file:
        source_lines = yaml_file.read().split("\n")
        new_lines = _apply_env_vars_to_template(source_lines, env)
        # move filepointer to the start of the file
        yaml_file.seek(0, 0)
        # write all lines and newlines to the file
        yaml_file.write("\n".join(new_lines))
        # and remove any part that might be left over (when the new file is shorter than the old one)
        yaml_file.truncate()


DEFAULT_TOML_NAME = "config.toml"
DEFAULT_DOTENV_PATH = ".env"

# Singleton but depending on 'fname' (toml file name) and 'dotenv_path'
tomlconfig_singletons: dict[tuple[str, str], "TomlConfig"] = {}


@dataclass
class TomlConfig:
    config: dict
    all_services: list[str]
    celeries: list[str]
    services_minimal: list[str]
    services_log: list[str]
    dotenv_path: Path

    # __loaded was replaced with tomlconfig_singletons

    @classmethod
    def load(
        cls,
        fname: str | Path = DEFAULT_TOML_NAME,
        dotenv_path: typing.Optional[Path] = None,
    ):
        """
        Load config toml file, raising an error if it does not exist.

        Since this file should be in .git error suppression is not needed.
        Returns a dictionary with CONFIG, ALL_SERVICES, CELERIES and MINIMAL_SERVICES
        """
        singleton_key = (str(fname), str(dotenv_path))

        dc_path = Path("docker-compose.yml")
        if not dc_path.exists():
            warnings.warn(
                "docker-compose.yml file is missing, toml config could not be loaded. Functionality may be limited."
            )
            return None

        if instance := tomlconfig_singletons.get(singleton_key):
            return instance

        config_path = Path(fname)
        if not pathlib.Path.exists(config_path):
            setup(invoke.Context())

        with config_path.open() as f:
            config = tomlkit.load(f)

        if "services" not in config:
            setup(invoke.Context())

        for service_name in [
            "minimal",
            "services",
            "include_celeries_in_minimal",
            "log",
        ]:
            if service_name not in config["services"]:
                setup(invoke.Context())

        if config["services"]["services"] == "discover":
            compose = load_dockercompose_with_includes(dc_path=dc_path)

            all_services = compose["services"].keys()
        else:
            all_services = config["services"]["services"]

        celeries = [s for s in all_services if "celery" in s.lower()]

        minimal_services = config["services"]["minimal"]
        if config["services"]["include_celeries_in_minimal"] == "true":
            minimal_services += celeries

        tomlconfig_singletons[singleton_key] = instance = TomlConfig(
            config=config,
            all_services=all_services,
            celeries=celeries,
            services_minimal=minimal_services,
            services_log=config["services"]["log"],
            dotenv_path=Path(config.get("dotenv", {}).get("path", dotenv_path or DEFAULT_DOTENV_PATH)),
        )
        return instance


def read_dotenv(env_path: Path = None) -> dict[str, typing.Any]:
    """
    Read .env file from env_path and return a dict of key/value pairs.

    If env_path is not given, TomlConfig.load().dotenv_path is used.

    :param env_path: optional path to .env file
    :return: dict of key/value pairs from the .env file
    """
    cache_key = str(env_path) if env_path else "."
    if existing := _dotenv_settings.get(cache_key):
        # 'cache'
        return existing

    items = {}

    if not env_path:
        if config := TomlConfig.load(dotenv_path=env_path):
            env_path = config.dotenv_path
        else:
            env_path = Path(DEFAULT_DOTENV_PATH)

    with env_path.open(mode="r") as env_file:
        for line in env_file:
            # remove comments and redundant whitespace
            line = line.split("#", 1)[0].strip()
            if not line or "=" not in line:
                # just a comment, skip
                # or key without value? invalid, prevent crash:
                continue

            # convert to tuples
            k, v = line.split("=", 1)

            # clean the tuples and add to dict
            items[k.strip()] = v.strip()

    _dotenv_settings[cache_key] = items
    return items


def check_env(
    key: str,
    default: typing.Optional[str],
    comment: str,
    # optionals:
    prefix: typing.Optional[str] = None,
    suffix: typing.Optional[str] = None,
    # note: 'postfix' should be 'suffix' but to be backwards compatible we can't just remove it!
    postfix: typing.Optional[str] = None,
    # different config paths:
    env_path: typing.Optional[str | Path] = None,
    toml_path: str | Path = DEFAULT_TOML_NAME,
):
    """
    Test if key is in .env file path, appends prompted or default value if missing.
    """

    env_path = Path(env_path or DEFAULT_DOTENV_PATH)
    if not env_path.exists():
        env_path.parent.mkdir(parents=True, exist_ok=True)
        env_path.touch()

    config = TomlConfig.load(toml_path, env_path)
    env = read_dotenv(env_path)

    if key in env:
        return env[key]

    if suffix and postfix:
        warnings.warn(
            "! both a 'suffix' and a 'postfix' parameter were specified, "
            "but only 'suffix' will be used since 'postfix' is just an alias!"
        )

    suffix = suffix or postfix

    with config.dotenv_path.open(mode="r+") as env_file:
        response = input(f"Enter value for {key} ({comment})\n default=`{default}`: ")
        value = response.strip() or default
        if prefix:
            value = prefix + value
        if suffix:
            value += suffix
        env_file.seek(0, 2)
        env_file.write(f"\n{key.upper()}={value}\n")

        # update in memory too:
        env[key] = value
        return value


def get_env_value(key: str, default: str = KeyError):
    """
    Get a specific env value by name.
    If no default is given and the key is not found, a KeyError is raised.
    """
    env = read_dotenv()
    if key in env:
        return env[key]
    elif default is KeyError:
        # sourcery skip: compare-via-equals
        raise KeyError(key)

    return default


def set_env_value(path: Path, target: str, value: str) -> None:
    """update/set environment variables in the .env file, keeping comments intact

    set_env_value(Path('.env'), 'SCHEMA_VERSION', schemaversion)

    Args:
        path: pathlib.Path designating the .env file
        target: key to write, probably best to use UPPERCASE
        value: string value to write, or anything that converts to a string using str()
    """
    with path.open(mode="r") as env_file:
        # open the .env file and read every line in the inlines
        inlines = env_file.read().split("\n")

    outlines = []  # lines for output
    geschreven = False
    for line in inlines:
        if line.strip().startswith("#"):
            # ignore comments
            outlines.append(line)
            continue
        # remove redundant whitespace
        line = line.strip()
        if not line:
            # remove empty lines
            continue
        # convert to tuples
        key, oldvalue = line.split("=", 1)
        # clean the key and value
        key = key.strip()
        if key == target:
            # add the new tuple to the lines
            outlines.append(f"{key}={value}")
            geschreven = True
        else:
            # or leave it as it is
            outlines.append(line)
    if not geschreven:
        outlines.append(f"{target.strip().upper()}={value.strip()}")
    with path.open(mode="w") as env_file:
        env_file.write("\n".join(outlines))
        env_file.write("\n")


def print_services(services: list, selected_services: list = None, warn: str = None):
    """
    print all the services that are in the docker-compose.yml

    :param services: docker services that are in the docker-compose.yml
    :return: a list of all services in the docker-compose.yml
    """
    if warn is not None:
        print(warn)

    print("\nservices:")
    for index in range(len(services)):
        if services[index] == "":
            continue
        print(f"{index + 1}: {services[index]}")

    if selected_services is None:
        return

    print("\nselected services:")
    for index in range(len(selected_services)):
        print(f"{index + 1}:", selected_services[index])


def write_content_to_toml_file(content_key: str, content: str, filename="config.toml"):
    if not content:
        return

    config_toml_file = tomlkit.loads(Path(filename).read_text())
    config_toml_file["services"][content_key] = content

    with open("config.toml", "w") as config_file:
        config_file.write(tomlkit.dumps(config_toml_file))
        config_file.close()


def get_content_from_toml_file(
    services: list,
    toml_contents: dict,
    content_key: str,
    content: str,
    default: typing.Container,
):
    """
    Gets content from a TOML file.

    :param services: A list of services.
    :param toml_contents: A dictionary representing the TOML file.
    :param content_key: The key to look for in the TOML file.
    :param content: The content to display to the user.
    :param default: The default value to return if the conditions are not met.
    :return: The content from the TOML file or the default value.
    :rtype: Any
    """

    if "services" in toml_contents and content_key in toml_contents["services"]:
        return ""

    print_services(services)
    print(
        colored(
            "NOTE: To select multiple services please use single spaces or ',' inbetween numbers\n"
            "For example '1, 2, 3, 4'",
            "green",
        )
    )
    if content_key == "services":
        print(colored("discover will include all services.\n", "green"))
    chosen_services_ids = input(content)
    if "," not in chosen_services_ids:
        chosen_services_ids = chosen_services_ids.split(" ")
    else:
        chosen_services_ids = chosen_services_ids.replace(" ", "").split(",")

    if chosen_services_ids[0] in default or len(chosen_services_ids[0]) == 0:
        return default

    return [services[int(service_id) - 1] for service_id in chosen_services_ids]


def setup_config_file(filename="config.toml"):
    """
    sets up config.toml for use
    """
    config_toml_file = tomlkit.loads(Path(filename).read_text())
    if "services" not in config_toml_file:
        with open(filename, "w") as config_file:
            config_file.write("\n[services]\n")
            config_file.close()


def write_user_input_to_config_toml(all_services: list):
    """
    write chosen user dockers to config.toml

    :param c: invoke Context
    :param all_services: list of all docker services that are in the docker-compose.yml
    :return:

    """
    setup_config_file()
    config_toml_file = tomlkit.loads(Path("config.toml").read_text())

    # services
    services_list = get_content_from_toml_file(
        all_services,
        config_toml_file,
        "services",
        "select a service by number(default is 'discover'): ",
        "discover",
    )
    write_content_to_toml_file("services", services_list)

    config_toml_file = tomlkit.loads(Path("config.toml").read_text())

    # get chosen services for minimal and logs
    minimal_services = (
        all_services
        if config_toml_file["services"]["services"] == "discover"
        else config_toml_file["services"]["services"]
    )

    # services
    content = get_content_from_toml_file(
        minimal_services,
        config_toml_file,
        "minimal",
        "select minimal services you want to run on `ew up` by number: ",
        [],
    )
    write_content_to_toml_file("minimal", content)

    # check if minimal exists if yes add celeries to services
    if "services" not in config_toml_file or "include_celeries_in_minimal" not in config_toml_file["services"]:
        # check if user wants to include celeries
        include_celeries = (
            "true"
            if input("do you want to include celeries in minimal(Y/n): ").replace(" ", "") in ["", "y", "Y"]
            else "false"
        )
        write_content_to_toml_file("include_celeries_in_minimal", include_celeries)

    content = get_content_from_toml_file(
        minimal_services,
        config_toml_file,
        "log",
        "select services to be logged by number: ",
        [],
    )
    write_content_to_toml_file("log", content)


def load_dockercompose_with_includes(c: Context = None, dc_path: str | Path = "docker-compose.yml"):
    """
    Since we're using `docker compose` with includes, simply yaml loading docker-compose.yml is not enough anymore.

    This function uses the `docker compose config` command to properly load the entire config with all enabled services.
    """
    if not c:
        c = Context()

    processed_config = c.run(f"{DOCKER_COMPOSE} -f {dc_path} config", hide=True).stdout.strip()
    # mimic a file to load the yaml from
    return yaml.safe_load(io.StringIO(processed_config))


@task(
    help={
        "run_local_setup": "executes local_tasks setup(default is True)",
        "new_config_toml": "will REMOVE and create a new config.toml file",
    }
)
def setup(c, run_local_setup=True, new_config_toml=False, _retry=False):
    """
    sets up config.toml and tries to run setup in local tasks.py if it exists

    while configuring the config.toml the program will ask you to select a service by id.
    All service can be found by the print that is done above.
    While giving up id's please only give 1 id at the time, this goes for the services and the minimal services

    """
    config_toml = Path("config.toml")
    dc_path = Path("docker-compose.yml")

    if (
        new_config_toml
        and config_toml.exists()
<<<<<<< HEAD
        and confirm(colored("Are you sure you want to remove the config.toml? [yN]", "red"), default=False)
=======
        and confirm(
            colored("Are you sure you want to remove the config.toml? [yN]", "red"),
            default=False,
        )
>>>>>>> fef301e6
    ):
        config_toml.unlink()

    Path("config.toml").touch()

    if not dc_path.exists():
        warnings.warn("docker-compose file is missing, setup could not be completed!")
        return False

    print("getting services...")

    try:
        # run `docker compose config` to build a yaml with all processing done, include statements included.
        docker_compose = load_dockercompose_with_includes(c, dc_path)

        services: dict[str, typing.Any] = docker_compose["services"]
        services_no_celery = [service for service in services if "celery" not in service]
        write_user_input_to_config_toml(services_no_celery)
    except Exception as e:
        warnings.warn(
            "Something went wrong trying to create a config.toml from docker-compose.yml",
            source=e,
        )
        # this could be because 'include' requires a variable that's setup in local task, so still run that:
    exec_setup_in_other_task(c, run_local_setup)
    return True


@task()
def search_adjacent_setting(c, key, silent=False):
    """
    Search for key in all ../*/.env files.
    """
    c: Context
    key: str = key.upper()
    if not silent:
        print("search for ", key)
    envs = (pathlib.Path(c.cwd) / "..").glob("*/.env")
    adjacent_settings = {}
    for env_path in envs:
        value = read_dotenv(env_path).get(key)
        project = env_path.parent.name
        if not silent:
            print(f"{project :>20} : {value}")
        adjacent_settings[project] = value
    return adjacent_settings


def next_value(c: Context, key: list[str] | str, lowest, silent=True):
    """Find all other project settings using key, adding 1 to max of all values, or defaults to lowest.

    next_value(c, 'REDIS_PORT', 6379) -> might result 6379, or 6381 if this is the third project to be initialised
    next_value(c, ['PGPOOL_PORT','POSTGRES_PORT','PGBOUNCER_PORT'], 5432) -> finds the next port searching for all keys.
    """
    keys = [key] if isinstance(key, str) else key
    all_settings = {}
    for key in keys:
        settings = search_adjacent_setting(c, key, silent)
        all_settings |= {f"{k}/{key}": v for k, v in settings.items() if v}
        if not silent:
            print()
    values = {int(v) for v in all_settings.values() if v}
    return max(values) + 1 if any(values) else lowest


def set_permissions(c: Context, path, uid=1050, gid=1050, filepermissions=664, directorypermissions=775) -> None:
    # find all directories, print the output, feed those to xargs which converts lines in to arguments to the chmod
    # command.
    c.sudo(f'find "{path}" -type d -print0 | sudo xargs --no-run-if-empty -0 chmod {directorypermissions}')
    # find all files, print the output, feed those to xargs which converts lines in to arguments to the chmod command.
    c.sudo(f'find "{path}" -type f -print0 | sudo xargs --no-run-if-empty -0 chmod {filepermissions}')
    # simply apply new ownership to each and every directory
    c.sudo(f'chown -R {uid}:{gid} "{path}" ')


@task(help=dict(silent="do not echo the password"))
def generate_password(_, silent=False):
    """Generate a diceware password using --dice 6."""
    return _generate_password(silent=silent)


def fuzzy_match(val1: str, val2: str, verbose=False):
    similarity = fuzz.partial_ratio(val1, val2)
    if verbose:
        print(f"similarity of {val1} and {val2} is {similarity}", file=sys.stderr)
    return similarity


# noinspection PyUnusedLocal
@task(help=dict(find="search for this specific setting"))
def settings(_, find=None, fuzz_threshold=75):
    """
    Show all settings in .env file or search for a specific setting using -f/--find.
    """
    all_settings = read_dotenv().items()
    if find is None:
        # don't loop
        rows = all_settings
    else:
        find = find.upper()
        # if nothing found exactly, try again but fuzzy (could be slower)
        rows = [(k, v) for k, v in all_settings if find in k.upper() or find in v.upper()] or [
            (k, v) for k, v in all_settings if fuzzy_match(k.upper(), find) > fuzz_threshold
        ]
    print(tabulate.tabulate(rows, headers=["Setting", "Value"]))


@task(aliases=("volume",))
def volumes(ctx):
    """
    Show container and volume names.

    Based on `docker-compose ps -q` ids and `docker inspect` output.
    """
    lines = []
    for container_id in ctx.run(f"{DOCKER_COMPOSE} ps -q", hide=True, warn=True).stdout.strip().split("\n"):
        ran = ctx.run(f"docker inspect {container_id}", hide=True, warn=True)
        if ran.ok:
            info = json.loads(ran.stdout)
            container = info[0]["Name"]
            lines.extend(
                dict(container=container, volume=volume)
                for volume in [_["Name"] for _ in info[0]["Mounts"] if _["Type"] == "volume"]
            )
        else:
            print(ran.stderr)

    print(tabulate.tabulate(lines, headers="keys"))


# noinspection PyShadowingNames
@task(
    help=dict(
        service="Service to up, defaults to config.toml's [services].minimal. "
        "Can be used multiple times, handles wildcards.",
        build="request a build be performed first",
        quickest="restart only, no down;up",
        stop_timeout="timeout for stopping services, defaults to 2 seconds",
        tail="tails the log of restart services, defaults to False",
        clean="adds `--renew-anon-volumes --build` to `docker-compose up` command ",
    ),
    iterable=["service"],
)
def up(
    ctx,
    service=None,
    build=False,
    quickest=False,
    stop_timeout=2,
    tail=False,
    clean=False,
):
    """Restart (or down;up) some or all services, after an optional rebuild."""
    ctx: Context = ctx
    config = TomlConfig.load()
    # recalculate the hash and save it, so with the next up, migrate will see differences and start migration
    set_env_value(config.dotenv_path, "SCHEMA_VERSION", calculate_schema_hash())
    # test for --service arguments, if none given: use defaults
    services = service_names(service or config.services_minimal)
    services_ls = " ".join(services)

    if build:
        ctx.run(f"{DOCKER_COMPOSE} build {services_ls}")
    if quickest:
        ctx.run(f"{DOCKER_COMPOSE} restart {services_ls}")
    else:
        ctx.run(f"{DOCKER_COMPOSE} stop -t {stop_timeout}  {services_ls}")
        ctx.run(f"{DOCKER_COMPOSE} up {'--renew-anon-volumes --build' if clean else ''} -d {services_ls}")
    if "py4web" in services_ls:
        ctx.run(
            f"{DOCKER_COMPOSE} run --rm migrate invoke -r /shared_code/edwh/core/backend -c support update-opengraph",
            warn=True,
        )
    if tail:
        ctx.run(f"{DOCKER_COMPOSE} logs --tail=10 -f {services_ls}")


def shorten(text: str, max_chars: int) -> str:
    # textwrap looks at words and stuff, not relevant for commands!
    if len(text) <= max_chars:
        return text
    else:
        return f"{text[:max_chars]}..."


@task(
    iterable=["service", "columns"],
    help=dict(
        service="Service to query, can be used multiple times, handles wildcards.",
        quiet="Only show container ids. Useful for scripting.",
        columns="Which columns to display?",
        full_command="Don't truncate the command.",
    ),
)
def ps(ctx, quiet=False, service=None, columns=None, full_command=False):
    """
    Show process status of services.
    """
    ps_output = ctx.run(
        f'{DOCKER_COMPOSE} ps --format json {"-q" if quiet else ""} {" ".join(service_names(service or []))}', hide=True
    ).stdout.strip()

    services = []

    # list because it's ordered
    selected_columns = columns or ["Name", "Command", "State", "Ports"]

    for service_json in ps_output.split("\n"):
        if not service_json:
            # empty line
            continue

        service = json.loads(service_json)
        service = {k: v for k, v in service.items() if k in selected_columns}
        if not full_command:
            service["Command"] = shorten(service["Command"], 50)

        service = dict(sorted(service.items(), key=lambda x: selected_columns.index(x[0])))
        services.append(service)

    print(tabulate.tabulate(services, headers="keys"))


@task(
    help=dict(
        quiet="Only show ids (mostly directories). Useful for scripting.",
    ),
)
def ls(ctx, quiet=False):
    """
    List running compose projects.
    """
    ctx.run(f'{DOCKER_COMPOSE} ls {"-q" if quiet else ""}')


@task(
    aliases=("log",),
    iterable=["service"],
    help={
        "service": "What services to follow. Defaults to all, can be applied multiple times. ",
        "all": "Ignore --service and show all service logs (same as `-s '*'`).",
        "follow": "Keep scrolling with the output.",
        "debug": "Add timestamps",
        "tail": "Start with how many lines of history.",
        "sort": "Sort the output by timestamp: forced timestamp and mutual exclusive with follow.",
    },
)
def logs(
    ctx,
    service: list[str] = None,
    follow: bool = True,
    debug: bool = False,
    tail: int = 500,
    sort: bool = False,
    all: bool = False,
):
    """Smart docker logging"""
    cmdline = [f"{DOCKER_COMPOSE} logs", f"--tail={tail}"]
    if sort or debug:
        # add timestamps
        cmdline.append("-t")

    if all:
        # -s "*" is the same but `-s *` triggers bash expansion so that's annoying.
        cmdline.extend(service_names([], default="all"))
    else:
        cmdline.extend(service_names(service, default="logs"))

    if sort:
        cmdline.append(r'| sed -E "s/^([^|]*)\|([^Z]*Z)(.*)$/\2|\1|\3/" | sort')
    elif follow:
        # only allow follow is not sorting
        cmdline.insert(2, "-f")

    ctx.run(" ".join(cmdline))


@task(
    iterable=["service"],
    help=dict(service="Service to stop, can be used multiple times, handles wildcards."),
)
def stop(ctx, service=None):
    """
    Stops services using docker-compose stop.
    """
    service = service_names(service or [])
    ctx.run(f"{DOCKER_COMPOSE} stop {' '.join(service)}")


@task(
    iterable=["service"],
    help=dict(service="Service to stop, can be used multiple times, handles wildcards."),
)
def down(ctx, service=None):
    """
    Stops services using docker-compose down.
    """
    service = service_names(service or [])
    ctx.run(f"{DOCKER_COMPOSE} down {' '.join(service)}")


@task()
def upgrade(ctx, build=False):
    if build:
        ctx.run(f"{DOCKER_COMPOSE} build")
    else:
        ctx.run(f"{DOCKER_COMPOSE} pull")
    stop(ctx)
    ctx.run(f"{DOCKER_COMPOSE} up -d")


@task(
    help=dict(
        yes="Don't ask for confirmation, just do it. "
        "(unless requirements.in files are found and the `edwh-pipcompile-plugin` is not installed)",
    )
)
def build(ctx, yes=False):
    """
    Build all services.

    Will test for the presence of `edwh-pipcompile-plugin` and use it to compile
    requirements.in files to requirements.txt files in child directories.
    """
    reqs = list(Path(".").rglob("*/requirements.in"))

    try:
        # noinspection PyUnresolvedReferences
        from edwh_pipcompile_plugin import compile as pip_compile

        pip_compile: typing.Optional[typing.Callable[[Context, str], None]]
        with_compile = True
    except ImportError:
        print("`edwh-pipcompile-plugin` not found, unable to compile requirements.in files.")
        print("Install with `pipx inject edwh edwh-pipcompile-plugin`")
        print()
        print("possible files to compile:")
        for req in reqs:
            print("  ", req)
        with_compile = False
        pip_compile = None  # will not be called due to with_compile is False

    if with_compile:
        for idx, req in enumerate(reqs, 1):
            reqtxt = req.parent / "requirements.txt"
            print(
                f"{idx}/{len(reqs)}: working on {req}",
            )
            if (not reqtxt.exists()) or (reqtxt.stat().st_ctime < req.stat().st_ctime):
                print("outdated" if reqtxt.exists() else "requirements.txt doesn't exist.")
                if yes or confirm(f"recompile {req}? [Yn]", default=True):
                    pip_compile(ctx, str(req.parent))
            else:
                print("still current")
    else:
        print("Compilation of requirements.in files skipped.")
    if yes or (not with_compile and confirm("Build docker images? [yN]", default=False)):
        ctx.run(f"{DOCKER_COMPOSE} build")


@task(
    help=dict(
        service="Service to rebuild, can be used multiple times, handles wildcards.",
        force_rebuild="uses --no-cache option for docker-compose build",
    ),
    iterable=["service"],
)
def rebuild(
    ctx,
    service=None,
    force_rebuild=False,
):
    """
    Downs ALL services, then rebuilds services using docker-compose build.
    """
    if service is None:
        service = []
    ctx.run(f"{DOCKER_COMPOSE} down")
    services = service_names(service)
    ctx.run(f"{DOCKER_COMPOSE} build {'--no-cache' if force_rebuild else ''} " + " ".join(services))


@task()
def docs(ctx, reinstall=False):
    """
    Local hosted mkdocs documentation.

    Installs mkdocs if unavailable.
    """
    if reinstall:
        print("Installing mkdocs and dependencies...")
        ok = True
        ctx.run("pipx uninstall mkdocs", hide=True, warn=True)
        ok &= ctx.run("pipx install mkdocs", hide=True, warn=True).ok
        ok &= ctx.run(
            "pipx inject mkdocs mkdocs-material plantuml-markdown",
            hide=True,
            warn=True,
        ).ok
        print("result:", ok)
        return ok
    else:
        if not ctx.run("mkdocs serve", warn=True).ok and docs(ctx, reinstall=True):
            docs(ctx)


# noinspection PyUnusedLocal
@task()
def zen(_):
    """Prints the Zen of Python"""
    # noinspection PyUnresolvedReferences
    import this  # noqa


@task()
def whoami(ctx):
    """
    Debug method to determine user and host name.
    """
    i_am = ctx.run("whoami", hide=True).stdout.strip()
    my_location = ctx.run("hostname", hide=True).stdout.strip()
    print(f"{i_am} @ {my_location}")


@task()
def completions(_):
    """
    Prints the script to enable shell completions.
    """
    print("Put this in your .bashrc:")
    print("---")
    print('eval "$(edwh --print-completion-script bash)"')
    print("---")


@task()
def version(ctx):
    """
    Show edwh app version and docker + compose version.
    """
    print("edwh version", edwh_version)
    ctx.run("docker --version")
    ctx.run(f"{DOCKER_COMPOSE} version")


<<<<<<< HEAD
# for meta tasks such as `plugins` and `self-update`, see meta.py
=======
# for meta tasks such as `plugins` and `self-update`, see meta.py


@task(
    help={
        "du": "Show disk usage per folder",
        "exposes": "Show exposed ports",
        "ports": "Show ports",
        "host_labels": "Show host clauses from traefik labels",
    }
)
def discover(ctx, du=False, exposes=False, ports=False, host_labels=True, short=False):
    """Discover docker environments per host.

    Use ansi2txt to save readable output to a file.
    """

    def indent(text, prefix="  "):
        return prefix + text

    def dedent(text, prefix="  "):
        return text.replace(prefix, "", 1)

    print(f"{bold}", ctx.run("hostname", hide=True).stdout.strip(), reset)
    i = indent("")
    compose_file_paths = (
        ctx.run(
            "find */docker-compose.yaml */docker-compose.yml",
            echo=False,
            hide=True,
            warn=True,
        )
        .stdout.strip()
        .split("\n")
    )
    for compose_file_path in compose_file_paths:
        folder = compose_file_path.split("/")[0]
        with ctx.cd(folder):
            # get the 2nd value of the 3rd line of the output
            hosting_domain = ctx.run("cat .env | grep HOSTINGDOMAIN", echo=False, hide=True, warn=True).stdout.strip()
            hosting_domain = hosting_domain.strip().split("=")[-1] if hosting_domain else ""
            print(
                i,
                f"{fg.brightblue}{folder}{reset}",
                f"{fg.brightyellow}{hosting_domain}",
                reset,
            )

            if short:
                # only show the basic info, don't load the rest.
                continue

            i = indent(i)
            config = yaml.load(
                ctx.run(f"{DOCKER_COMPOSE} config", warn=True, echo=False, hide=True).stdout.strip(),
                Loader=yaml.SafeLoader,
            )
            if config is None:
                continue
            if du:
                usage = ctx.run("du -sh .", echo=False, hide=True).stdout.strip()
                print(f"{i}{fg.boldred}Disk usage: {usage}{reset}")
            for name, service in config.get("services", {}).items():
                i = indent(i)
                print(f"{i}{fg.green}{name}{reset}")
                i = indent(i)
                if exposes:
                    if _exposes := service.get("expose", ""):
                        print(
                            f"{i}{fg.boldred}Exposes",
                            ", ".join([str(port) for port in _exposes]),
                            reset,
                        )
                if ports:
                    _ports = service.get("ports", [])
                    if ports:
                        print(
                            f"{i}{fg.boldred}Ports:" + ", ".join([str(port) for port in _ports]) if _ports else "",
                            reset,
                        )

                if host_labels:
                    strip_host = lambda s: re.findall(r"`(.*?)`", s.strip())[0]
                    darken_domain = lambda s: s.replace(hosting_domain, f"{fg.brightblack}{hosting_domain}{reset}")
                    for label, value in (labels := service.get("labels", {})).items():
                        if "Host" in value:
                            if "||" in value:
                                for host in value.split("||"):
                                    print(f"{i}{darken_domain(strip_host(host))}")
                            else:
                                print(f"{i}{darken_domain(strip_host(value))}")
                print(reset, end="")
                i = dedent(i)
                if labels:
                    print()
                i = dedent(i)
            i = dedent(i)


@task
def ew_self_update(ctx):
    """Update edwh to the latest version."""
    ctx.run("~/.local/bin/edwh self-update")
    ctx.run("~/.local/bin/edwh self-update")
>>>>>>> fef301e6
<|MERGE_RESOLUTION|>--- conflicted
+++ resolved
@@ -654,14 +654,10 @@
     if (
         new_config_toml
         and config_toml.exists()
-<<<<<<< HEAD
-        and confirm(colored("Are you sure you want to remove the config.toml? [yN]", "red"), default=False)
-=======
         and confirm(
             colored("Are you sure you want to remove the config.toml? [yN]", "red"),
             default=False,
         )
->>>>>>> fef301e6
     ):
         config_toml.unlink()
 
@@ -1107,9 +1103,6 @@
     ctx.run(f"{DOCKER_COMPOSE} version")
 
 
-<<<<<<< HEAD
-# for meta tasks such as `plugins` and `self-update`, see meta.py
-=======
 # for meta tasks such as `plugins` and `self-update`, see meta.py
 
 
@@ -1213,5 +1206,4 @@
 def ew_self_update(ctx):
     """Update edwh to the latest version."""
     ctx.run("~/.local/bin/edwh self-update")
-    ctx.run("~/.local/bin/edwh self-update")
->>>>>>> fef301e6
+    ctx.run("~/.local/bin/edwh self-update")