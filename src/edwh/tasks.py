--- conflicted
+++ resolved
@@ -289,7 +289,6 @@
 
 
 def check_env(
-<<<<<<< HEAD
     key: str,
     default: typing.Optional[str],
     comment: str,
@@ -300,14 +299,7 @@
     postfix: typing.Optional[str] = None,
     # different config paths:
     path: typing.Optional[str | Path] = None,
-    toml_path: str | Path = DEFAULT_TOML_NAME
-=======
-        key: str,
-        default: typing.Optional[str],
-        comment: str,
-        prefix: str | None = None,
-        postfix: str | None = None,
->>>>>>> baae20bf
+    toml_path: str | Path = DEFAULT_TOML_NAME,
 ):
     """
     Test if key is in .env file path, appends prompted or default value if missing.
@@ -318,8 +310,10 @@
         return env[key]
 
     if suffix and postfix:
-        warnings.warn("! both a 'suffix' and a 'postfix' parameter were specified, "
-                      "but only 'suffix' will be used since 'postfix' is just an alias!")
+        warnings.warn(
+            "! both a 'suffix' and a 'postfix' parameter were specified, "
+            "but only 'suffix' will be used since 'postfix' is just an alias!"
+        )
 
     suffix = suffix or postfix
 
@@ -434,11 +428,11 @@
 
 
 def get_content_from_toml_file(
-        services: list,
-        toml_contents: dict,
-        content_key: str,
-        content: str,
-        default: typing.Container,
+    services: list,
+    toml_contents: dict,
+    content_key: str,
+    content: str,
+    default: typing.Container,
 ):
     """
     Gets content from a TOML file.
@@ -534,14 +528,7 @@
         # check if user wants to include celeries
         include_celeries = (
             "true"
-<<<<<<< HEAD
-            if input("do you want to include celeries in minimal(Y/n): ").replace(
-                " ", ""
-            )
-               in ["", "y", "Y"]
-=======
             if input("do you want to include celeries in minimal(Y/n): ").replace(" ", "") in ["", "y", "Y"]
->>>>>>> baae20bf
             else "false"
         )
         write_content_to_toml_file("include_celeries_in_minimal", include_celeries)
@@ -673,7 +660,7 @@
 @task(
     help=dict(
         service="Service to up, defaults to config.toml's [services].minimal. "
-                "Can be used multiple times, handles wildcards.",
+        "Can be used multiple times, handles wildcards.",
         build="request a build be performed first",
         quickest="restart only, no down;up",
         stop_timeout="timeout for stopping services, defaults to 2 seconds",
@@ -683,13 +670,13 @@
     iterable=["service"],
 )
 def up(
-        ctx,
-        service=None,
-        build=False,
-        quickest=False,
-        stop_timeout=2,
-        tail=False,
-        clean=False,
+    ctx,
+    service=None,
+    build=False,
+    quickest=False,
+    stop_timeout=2,
+    tail=False,
+    clean=False,
 ):
     """Restart (or down;up) some or all services, after an optional rebuild."""
     ctx: Context = ctx
@@ -742,8 +729,15 @@
         "sort": "Sort the output by timestamp: forced timestamp and mutual exclusive with follow.",
     },
 )
-def logs(ctx, service: list[str] = None, follow: bool = True, debug: bool = False, tail: int = 500, sort: bool = False,
-         all: bool = False):
+def logs(
+    ctx,
+    service: list[str] = None,
+    follow: bool = True,
+    debug: bool = False,
+    tail: int = 500,
+    sort: bool = False,
+    all: bool = False,
+):
     """Smart docker logging"""
     cmdline = ["docker-compose logs", f"--tail={tail}"]
     if sort or debug:
@@ -799,7 +793,7 @@
 @task(
     help=dict(
         yes="Don't ask for confirmation, just do it. "
-            "(unless requirements.in files are found and the `edwh-pipcompile-plugin` is not installed)",
+        "(unless requirements.in files are found and the `edwh-pipcompile-plugin` is not installed)",
     )
 )
 def build(ctx, yes=False):
@@ -853,9 +847,9 @@
     iterable=["service"],
 )
 def rebuild(
-        ctx,
-        service=None,
-        force_rebuild=False,
+    ctx,
+    service=None,
+    force_rebuild=False,
 ):
     """
     Downs ALL services, then rebuilds services using docker-compose build.
@@ -919,4 +913,5 @@
     print('eval "$(edwh --print-completion-script bash)"')
     print("---")
 
+
 # for meta tasks such as `plugins` and `self-update`, see meta.py