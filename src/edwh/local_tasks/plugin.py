"""
Extra namespace for plugin tasks such as plugin.add
"""
import concurrent.futures
import datetime as dt
import json
<<<<<<< HEAD
import sys
=======
import re
>>>>>>> efa634c8
import typing
from collections import OrderedDict
from dataclasses import dataclass
from pprint import pprint
import dateutil.parser
import requests
import yarl
from invoke import Context, task
from packaging.version import parse as parse_package_version
from termcolor import colored

from ..helpers import VerboseLogger, NoopLogger
from ..meta import (
    Version,
    _gather_package_metadata_threaded,
    _get_available_plugins_from_pypi,
    _get_latest_version_from_pypi,
    _parse_versions,
    _pip,
)


def list_installed_plugins(c: Context, pip_command=None) -> list[str]:
    """
    List installed edwh-plugins
    """
    if not pip_command:
        pip_command = _pip()

    return c.run(f"{pip_command} freeze | grep edwh", hide=True, warn=True).stdout.strip().split("\n")


@dataclass
class Plugin:
    raw_name: str
    installed_version: typing.Optional[Version]
    latest_version: typing.Optional[Version]
    metadata: dict

    is_installed: bool
    clean_name: str = ""
    is_outdated: bool = False

    def __post_init__(self):
        if self.latest_version and self.installed_version:
            self.is_outdated = self.latest_version > self.installed_version

        self.clean_name = self.raw_name.removeprefix("edwh-").removesuffix("-plugin")
        self.github_url = self.metadata["info"]["project_urls"]["Documentation"]
        self.requires_python = self.metadata["info"]["requires_python"]

    def __repr__(self):
        version = (self.installed_version if self.is_installed else self.latest_version) or "?"
        return f"<EW Plugin: {self.clean_name}-{version} {'installed' if self.is_installed else 'available'}>"

    def __str__(self):
        return json.dumps(self.__dict__)

    def print_details(self, verbose=False):
        if self.is_outdated:
            if verbose:
                plugin_details = (
                    f"• {self.clean_name} "
                    f"({self.installed_version} < {self.latest_version}) "
                    f"- {self.github_url} "
                    f"- Python {self.requires_python}"
                )
            else:
                plugin_details = (
                    f"• {self.clean_name} ({self.installed_version} < {self.latest_version}) - {self.github_url}"
                )

            print(
                colored(
                    plugin_details,
                    "yellow",
                )
            )
        elif self.is_installed:
            if verbose:
                plugin_details = (
                    f"• {self.clean_name} ({self.latest_version}) - {self.github_url} - Python {self.requires_python}"
                )
            else:
                plugin_details = f"• {self.clean_name} - {self.github_url}"

            print(
                colored(
                    plugin_details,
                    "green",
                )
            )
        else:
            if verbose:
                plugin_details = (
                    f"◦ {self.clean_name} ({self.latest_version}) - {self.github_url} - Python {self.requires_python}"
                )
            else:
                plugin_details = f"◦ {self.clean_name} - {self.github_url}"

            print(
                colored(
                    plugin_details,
                    "red",
                )
            )


def _gather_plugin_info(c: Context, plugin_names: list[str]) -> list[Plugin]:
    """
    For all queried plugins (in `plugin_names`), get a Plugin instance with info.
    """
    installed_plugins_raw = list_installed_plugins(c)
    installed_plugins = _parse_versions(installed_plugins_raw)
    plugin_names = [_require_affixes(_) for _ in plugin_names]
    plugin_info = _gather_package_metadata_threaded(plugin_names)

    return [
        Plugin(
            raw_name=plugin,
            is_installed=plugin in installed_plugins,
            installed_version=installed_plugins.get(plugin),
            latest_version=parse_package_version(plugin_info[plugin]["info"]["version"])
            if plugin_info.get(plugin)
            else None,
            metadata=plugin_info.get(plugin),
        )
        for plugin in plugin_names
    ]


def gather_plugin_info(c: Context) -> list[Plugin]:
    """
    For all available plugins, get a Plugin instance with info
    """
    available_plugins = ["edwh", *_get_available_plugins_from_pypi("edwh", "plugins")]
    installed_plugins_raw = list_installed_plugins(c)
    if not installed_plugins_raw or len(installed_plugins_raw) == 1 and installed_plugins_raw[0] == "":
        raise ModuleNotFoundError("No 'edwh' packages found. That can't be right")

    return _gather_plugin_info(c, available_plugins)


@task(name="list")
def list_plugins(c, verbose=False):
    """
    List installed plugins

    :param c: invoke ctx
    :type c: Context

    :param verbose: should all info such as installed version always be shown?
    """
<<<<<<< HEAD
    logger = VerboseLogger if verbose else NoopLogger
    log = logger().log

    plugins = get_installed_plugin_info(c)
=======
    plugins = gather_plugin_info(c)
>>>>>>> efa634c8

    old_plugins = []
    not_all_installed = False
    for plugin in plugins:
        plugin.print_details(verbose=verbose)
        if plugin.is_outdated:
            old_plugins.append(plugin)
        if not plugin.is_installed:
            not_all_installed = plugin.clean_name

    if old_plugins:
        print()
        s = "" if len(old_plugins) == 1 else "s"
        verb = "is" if len(old_plugins) == 1 else "are"
        print(
            colored(f"{len(old_plugins)} plugin{s} {verb} out of date. Try `edwh self-update` to fix this.", "yellow")
        )

    if not_all_installed:
        print()
        print(
            colored(
                f"Tip: not all plugins are installed. "
                f"For example, try `edwh plugin.add {not_all_installed}` or `edwh plugin.add all`",
                "blue",
            )
        )


def _require_affixes(package: str, prefix="edwh-", suffix="-plugin"):
    """
    affix is 'an addition to the base form or stem of a word in order to modify its meaning or create a new word.'
    """
    if package == "edwh":
        # don't require affixes!
        return package

    package = package.removeprefix(prefix).removesuffix(suffix)
    return f"{prefix}{package}{suffix}"


@task()
def add_all(c):
    """
    Install all available plugins

    Args:
        c (Context): invoke ctx
    """
    pip = _pip()
    plugins = _get_available_plugins_from_pypi("edwh", "plugins")

    plugins = " ".join(plugins)
    c.run(f"{pip} install {plugins}")


@task()
def remove_all(c):
    """
    Remove all available plugins

    Args:
        c (Context): invoke ctx
    """
    pip = _pip()
    plugins = _get_available_plugins_from_pypi("edwh", "plugins")

    plugins = " ".join(plugins)
    c.run(f"{pip} uninstall --yes {plugins}")


@task(aliases=("install",))
def add(c, plugin_name: str):
    """
    Install a new plugin

    Args:
        c (Context): invoke ctx
        plugin_name: which plugin to add
    """
    if plugin_name == "all":
        return add_all(c)

    pip = _pip()
    plugin_name = _require_affixes(plugin_name)

    c.run(f"{pip} install {plugin_name}")


@task(aliases=("upgrade",))
def update(c, plugin_name: str, version: str = None):
    """
    Update a plugin (or 'all') to the latest version

    Args:
        c (Context): invoke ctx
        plugin_name: the edwh plugin name (can be supplied without edwh- prefix or -plugin suffix)
        version: optional custom version string (e.g. 0.14.0b1 for a beta pre-release)
    """
    if plugin_name == "all":
        from ..tasks import self_update

        return self_update(c)

    pip = _pip()
    plugin_name = _require_affixes(plugin_name)
    # if version is supplied, choose that. Otherwise use the latest
    version = version or _get_latest_version_from_pypi(plugin_name)

    c.run(f"{pip} install {plugin_name}=={version}")


@task(aliases=("uninstall",))
def remove(c, plugin_name: str):
    """
    Remove a plugin (or 'all')

    Args:
        c (Context): invoke ctx
        plugin_name: which plugin to remove
    """
    if plugin_name == "all":
        return remove_all(c)
    pip = _pip()
    # ensure the prefix and suffix exist, but not twice:
    plugin_name = _require_affixes(plugin_name)

    c.run(f"{pip} uninstall --yes {plugin_name}")


GITHUB_RAW_URL = yarl.URL("https://raw.githubusercontent.com")


def get_changelog(github_repo: str | yarl.URL):
    if isinstance(github_repo, str):
        github_repo = yarl.URL(github_repo)

    github_repo = github_repo.path.removeprefix("/")  # e.g. educationwarehouse/edwh
    changelog_url = GITHUB_RAW_URL / github_repo / "master/CHANGELOG.md"  # replace github.com with github raw

    return requests.get(str(changelog_url)).text


def get_changelogs_threaded(github_repos: dict[str, str]):
    """
    For any package in packages, gather its metadata from pypi
    """
    all_data: dict[str, str] = {}
    with concurrent.futures.ThreadPoolExecutor() as executor:
        repo_urls = list(github_repos.values())
        for result, package in zip(executor.map(get_changelog, repo_urls), github_repos.keys()):
            all_data[package] = result

    return all_data


def _filter_away_version(changelog_version: Version, _filter: str) -> bool:
    """
    If _filter is a Version and it's bigger than the selected row (via 'changelog_version'), the row should not be visible.
    """
    try:
        filter_version = parse_package_version(_filter)
        return changelog_version < filter_version
    except Exception:
        return False


def _filter_away_date(date: dt.datetime, _filter: str) -> bool:
    """
    If _filter is a date and it's bigger than the selected row (via 'date'), the row should not be visible.
    """
    try:
        return date < dateutil.parser.parse(_filter)
    except Exception:
        return False


def _filter_away(version: Version, date: dt.datetime, _filter: str) -> bool:
    """
    If a filter is numeric, it's probably not a version or date (it could be parsed as one but we want other behavior).
    If it is not numeric, try filtering away low version or dates.

    Returns True if a row can be removed and False if it has to stay.
    """
    return (not _filter.isnumeric()) and (_filter_away_version(version, _filter) or _filter_away_date(date, _filter))


def sort_versions(key_value: tuple[str, typing.Any]) -> Version:
    """
    Can be used as key=sort_versions in sort_and_filter_changelog
    """
    key, value = key_value

    try:
        version, date = key.split(" ")
        return parse_package_version(version)
    except Exception:
        # something went wrong, return something so sorting doesn't crash:
        return Version("0.0.0")


def parse_changelog(markdown: str):
    """
    Parse our CHANGELOG.md to a dictionary of {version: {type: [list of changes]}}
    where version is e.g. v0.18.5 (2023-06-06)
    where type is e.g. Fix
    """
    # thanks ChatGPT
    changelog = {}
    current_version = None
    current_category = None

    lines = markdown.split("\n")
    for line in lines:
        if line.startswith("# Changelog"):
            continue

        version_match = re.match(r"^## (.+)", line)
        if version_match:
            version = version_match.group(1)
            changelog[version] = {}
            current_version = version
            continue

        category_match = re.match(r"^### (.+)", line)
        if category_match:
            category = category_match.group(1)
            changelog[current_version][category] = []
            current_category = category
            continue

        feature_match = re.match(r"^\* (.+)", line)
        if feature_match:
            feature = feature_match.group(1)
            changelog[current_version][current_category].append(feature)

    return changelog


def to_date(key: str):
    """
    Convert a changelog key `v0.0.0 (2000-01-01)` to a dt.datetime
    """
    try:
        _, date = key.split(" ", 1)
        return dateutil.parser.parse(date.removeprefix("(").removesuffix(")"))
    except:
        return dateutil.parser.parse("2000-01-01")


def to_version(key: str):
    """
    Convert a changelog key `v0.0.0 (2000-01-01)` to a Version(0.0.0)
    """
    try:
        key, _ = key.split(" ", 1)
        return parse_package_version(key)
    except:
        return Version("0.0.0")


def sort_and_filter_changelog(changelog: dict, since: str = None):
    """
    Since can be:
    - a number - amount of releases to show.
    - a version number - show changes starting from that version.
    - a date - show changes starting from that date.
    - major, minor, patch - show changes starting from the latest release of that type.
    """
    filtered = {}

    prev_major = prev_minor = prev_patch = 0

    for idx, (k, v) in enumerate(changelog.items()):
        version = to_version(k)
        date = to_date(k)

        # checks to stop:
        if since == "major" and (version.major < prev_major):
            break
        elif since == "minor" and (version.minor < prev_minor or version.major < prev_major):
            break
        elif since == "patch" and (
                version.micro < prev_patch or version.minor < prev_minor or version.major < prev_major
        ):
            break
        elif since.isnumeric() and idx >= int(since):
            break

        # checks to skip:
        elif _filter_away(version, date, since):
            # skip!
            continue

        prev_major = version.major
        prev_minor = version.minor
        prev_patch = version.micro
        # checks passed, add to output
        filtered[k] = v

    return OrderedDict(sorted(filtered.items(), reverse=True, key=sort_versions))


COLORS = {
    "fix": "yellow",
    "feature": "green",
    "documentation": "blue",
}

BOLD_RE = re.compile(r"((\*\*|__).+?(\*\*|__))")


def colored_markdown(text: str):
    """
    Prettify a changelog line (makes ** bold).

    todo: more than bold?
    """
    final = ""
    for part in BOLD_RE.split(text):
        if part.startswith("**") and part.endswith("**"):
            part = colored(part.removeprefix("**").removesuffix("**"), attrs=["bold"])
        final += part
    return final


def display_changelogs(changelogs: dict[str, OrderedDict]):
    """
    Final step of changelog(), uses the result of {package: sort_and_filter_changelog()}.
    """
    for package, history in changelogs.items():
        print(colored(package, "red", attrs=["bold", "underline"]))
        for version, changes in history.items():
            print("-", version)
            for change_type, change_descriptions in changes.items():
                print("--", colored(change_type,
                                    COLORS.get(change_type.lower(), "white")
                                    ))
                for change in change_descriptions:
                    print("----", colored_markdown(change))


@task(iterable=["plugin_names"])
def changelog(ctx, plugin_names: list[str], since: str = "5", new: bool = False):
    """
    Show changelogs for edwh plugins.
    by default, changelogs from all plugins are shown.
    Since can be used to filter/limit changes. By default, the last 5 releases are shown.
    Since can be a number (amount of changes), a date (show releases from that date),
    a version (releases starting from that version) or
    'major'/'minor'/'patch' to show releases since the latest version of that type.
    if 'new' is True, show only changes for outdated packages.
    """

    if new:
        outdated_plugins = []
        info = _gather_plugin_info(ctx, outdated_plugins)
    elif not plugin_names:
        info = gather_plugin_info(ctx)
    else:
        info = _gather_plugin_info(ctx, plugin_names)

    changelogs = get_changelogs_threaded(
        {plugin.clean_name: plugin.metadata["info"]["project_urls"]["Source"] for plugin in info}
    )

    changelogs = {k: parse_changelog(v) for k, v in changelogs.items()}
    changelogs = {k: sort_and_filter_changelog(v, since) for k, v in changelogs.items()}

    display_changelogs(changelogs)<|MERGE_RESOLUTION|>--- conflicted
+++ resolved
@@ -3,12 +3,10 @@
 """
 import concurrent.futures
 import datetime as dt
+import concurrent.futures
+import datetime as dt
 import json
-<<<<<<< HEAD
-import sys
-=======
 import re
->>>>>>> efa634c8
 import typing
 from collections import OrderedDict
 from dataclasses import dataclass
@@ -20,7 +18,9 @@
 from packaging.version import parse as parse_package_version
 from termcolor import colored
 
+import sys
 from ..helpers import VerboseLogger, NoopLogger
+
 from ..meta import (
     Version,
     _gather_package_metadata_threaded,
@@ -39,6 +39,8 @@
         pip_command = _pip()
 
     return c.run(f"{pip_command} freeze | grep edwh", hide=True, warn=True).stdout.strip().split("\n")
+from collections import OrderedDict
+    _get_available_plugins_from_pypi,
 
 
 @dataclass
@@ -162,14 +164,9 @@
 
     :param verbose: should all info such as installed version always be shown?
     """
-<<<<<<< HEAD
+    plugins = gather_plugin_info(c)
     logger = VerboseLogger if verbose else NoopLogger
     log = logger().log
-
-    plugins = get_installed_plugin_info(c)
-=======
-    plugins = gather_plugin_info(c)
->>>>>>> efa634c8
 
     old_plugins = []
     not_all_installed = False
