--- conflicted
+++ resolved
@@ -17,11 +17,7 @@
 from .constants import DOCKER_COMPOSE
 
 
-<<<<<<< HEAD
-def confirm(prompt: str, default: bool = False, allowed: set[str] = None, strict=False) -> bool:
-=======
 def confirm(prompt: str, default: bool = False, allowed: Optional[set[str]] = None, strict=False) -> bool:
->>>>>>> 0173ec0d
     """
     Prompt a user to confirm a (dangerous) action.
     By default, entering nothing (only enter) will result in False, unless 'default' is set to True.
