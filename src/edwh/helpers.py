--- conflicted
+++ resolved
@@ -1,14 +1,10 @@
 """
 This file contains re-usable helpers.
 """
-<<<<<<< HEAD
-import sys
-import typing
-=======
 import abc
 import datetime
 import sys
->>>>>>> 7e6daa0d
+import typing
 
 import diceware
 from invoke import Argument, Context
@@ -43,7 +39,6 @@
     return not executes_correctly(c, argument)
 
 
-<<<<<<< HEAD
 def generate_password(silent=True):
     """Generate a diceware password using --dice 6."""
     password = diceware.get_passphrase()
@@ -115,7 +110,8 @@
         value = True
 
     return callback(value)
-=======
+
+
 class Logger(abc.ABC):
     def log(self, *a):
         raise NotImplementedError("This is an abstract method")
@@ -147,5 +143,4 @@
 
 class NoopLogger(Logger):
     def log(self, *a):
-        pass
->>>>>>> 7e6daa0d
+        pass